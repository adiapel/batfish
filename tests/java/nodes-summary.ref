--- conflicted
+++ resolved
@@ -311,67 +311,47 @@
             "105"
           ],
           "policySortedMaps" : [
-<<<<<<< HEAD
-            "as2_to_dept",
-            "dept_to_as2",
+            "as2dist_to_dept",
+            "dept_to_as2dist",
             "~BGP_COMMON_EXPORT_POLICY:default~",
             "~BGP_PEER_EXPORT_POLICY:default:2.1.2.1~",
             "~BGP_PEER_EXPORT_POLICY:default:2.1.2.2~",
             "~BGP_PEER_EXPORT_POLICY:default:2.34.101.4~",
             "~OSPF_EXPORT_POLICY:default~"
-=======
+          ],
+          "routeFilterLists" : [
+            "105",
+            "~BGP_AGGREGATE_NETWORKS_FILTER:default~",
+            "~BGP_NETWORK_NETWORKS_FILTER:default~"
+          ],
+          "routingProtocols" : [
+            "bgp",
+            "ospf"
+          ]
+        },
+        "as2dist2" : {
+          "communityLists" : [
+            "dept_community"
+          ],
+          "configurationFormat" : "CISCO_IOS",
+          "interfaces" : [
+            "FastEthernet0/0",
+            "FastEthernet0/1",
+            "FastEthernet1/0",
+            "Loopback0"
+          ],
+          "ipAccessLists" : [
+            "102",
+            "105"
+          ],
+          "policySortedMaps" : [
             "as2dist_to_dept",
             "dept_to_as2dist",
-            "~BGP_COMMON_EXPORT_POLICY~",
-            "~BGP_PEER_EXPORT_POLICY:2.1.2.1~",
-            "~BGP_PEER_EXPORT_POLICY:2.1.2.2~",
-            "~BGP_PEER_EXPORT_POLICY:2.34.101.4~",
-            "~OSPF_EXPORT_POLICY~"
->>>>>>> 2a54408b
-          ],
-          "routeFilterLists" : [
-            "105",
-            "~BGP_AGGREGATE_NETWORKS_FILTER:default~",
-            "~BGP_NETWORK_NETWORKS_FILTER:default~"
-          ],
-          "routingProtocols" : [
-            "bgp",
-            "ospf"
-          ]
-        },
-        "as2dist2" : {
-          "communityLists" : [
-            "dept_community"
-          ],
-          "configurationFormat" : "CISCO_IOS",
-          "interfaces" : [
-            "FastEthernet0/0",
-            "FastEthernet0/1",
-            "FastEthernet1/0",
-            "Loopback0"
-          ],
-          "ipAccessLists" : [
-            "102",
-            "105"
-          ],
-          "policySortedMaps" : [
-<<<<<<< HEAD
-            "as2_to_dept",
-            "dept_to_as2",
             "~BGP_COMMON_EXPORT_POLICY:default~",
             "~BGP_PEER_EXPORT_POLICY:default:2.1.2.1~",
             "~BGP_PEER_EXPORT_POLICY:default:2.1.2.2~",
             "~BGP_PEER_EXPORT_POLICY:default:2.34.201.4~",
             "~OSPF_EXPORT_POLICY:default~"
-=======
-            "as2dist_to_dept",
-            "dept_to_as2dist",
-            "~BGP_COMMON_EXPORT_POLICY~",
-            "~BGP_PEER_EXPORT_POLICY:2.1.2.1~",
-            "~BGP_PEER_EXPORT_POLICY:2.1.2.2~",
-            "~BGP_PEER_EXPORT_POLICY:2.34.201.4~",
-            "~OSPF_EXPORT_POLICY~"
->>>>>>> 2a54408b
           ],
           "routeFilterLists" : [
             "105",
