--- conflicted
+++ resolved
@@ -385,59 +385,54 @@
         .register(MultiPartFeature.class);
   }
 
-<<<<<<< HEAD
-   /**
-    * Return true if successfully get the information of the container,
-    * false if container {@code containerName} does not exist or the api
-    * key that is using has no access to the container
-    */
-   public String getContainer(String containerName) {
-      try {
-         Client client = getClientBuilder().build();
-         WebTarget webTarget = getTarget(
-               client,
-               CoordConsts.SVC_RSC_GET_CONTAINER);
-
-         MultiPart multiPart = new MultiPart();
-         multiPart.setMediaType(MediaType.MULTIPART_FORM_DATA_TYPE);
-
-         addTextMultiPart(multiPart, CoordConsts.SVC_KEY_API_KEY,
-               _settings.getApiKey());
-         addTextMultiPart(multiPart, CoordConsts.SVC_KEY_VERSION,
-               Version.getVersion());
-         addTextMultiPart(multiPart, CoordConsts.SVC_KEY_CONTAINER_NAME,
-               containerName);
-
-         Response response = webTarget
-               .request(MediaType.TEXT_PLAIN)
-               .post(Entity.entity(multiPart, multiPart.getMediaType()));
-
-         _logger.debug(response.getStatus() + " " + response.getStatusInfo()
-               + " " + response + "\n");
-
-         if (response.getStatus() != Response.Status.OK.getStatusCode()) {
-            _logger.errorf("GetContainer: Did not get an OK response\n");
-            _logger.errorf(response.readEntity(String.class) + "\n");
-            return null;
-         }
-
-         String containerInfo = response.readEntity(String.class) + "\n";
-         return containerInfo;
-      }
-      catch (Exception e) {
-         _logger.errorf("Exception in getContainer from %s for %s\n",
-               _coordWorkMgr, containerName);
-         _logger.error(ExceptionUtils.getFullStackTrace(e) + "\n");
-         return null;
-      }
-   }
-
-   public Map<String, String> getInfo() {
-      try {
-=======
+  /**
+   * Return true if successfully get the information of the container,
+   * false if container {@code containerName} does not exist or the api
+   * key that is using has no access to the container
+   */
+  public String getContainer(String containerName) {
+    try {
+      Client client = getClientBuilder().build();
+      WebTarget webTarget = getTarget(
+          client,
+          CoordConsts.SVC_RSC_GET_CONTAINER);
+
+      MultiPart multiPart = new MultiPart();
+      multiPart.setMediaType(MediaType.MULTIPART_FORM_DATA_TYPE);
+
+      addTextMultiPart(multiPart, CoordConsts.SVC_KEY_API_KEY,
+          _settings.getApiKey());
+      addTextMultiPart(multiPart, CoordConsts.SVC_KEY_VERSION,
+          Version.getVersion());
+      addTextMultiPart(multiPart, CoordConsts.SVC_KEY_CONTAINER_NAME,
+          containerName);
+
+      Response response = webTarget
+          .request(MediaType.TEXT_PLAIN)
+          .post(Entity.entity(multiPart, multiPart.getMediaType()));
+
+      _logger.debug(response.getStatus() + " " + response.getStatusInfo()
+          + " " + response + "\n");
+
+      if (response.getStatus() != Response.Status.OK.getStatusCode()) {
+        _logger.errorf("GetContainer: Did not get an OK response\n");
+        _logger.errorf(response.readEntity(String.class) + "\n");
+        return null;
+      }
+
+      String containerInfo = response.readEntity(String.class) + "\n";
+      return containerInfo;
+    }
+    catch (Exception e) {
+      _logger.errorf("Exception in getContainer from %s for %s\n",
+          _coordWorkMgr, containerName);
+      _logger.error(ExceptionUtils.getFullStackTrace(e) + "\n");
+      return null;
+    }
+  }
+
   public Map<String, String> getInfo() {
     try {
->>>>>>> d4171413
 
       Client client = getClientBuilder().build();
       WebTarget webTarget = getTarget(client, "");
