--- conflicted
+++ resolved
@@ -20,11 +20,9 @@
 import org.apache.commons.io.output.WriterOutputStream;
 import org.batfish.common.BfConsts;
 import org.batfish.common.BatfishLogger;
-<<<<<<< HEAD
 import org.batfish.common.CoordConsts;
-=======
 import org.batfish.common.Util;
->>>>>>> 1ef046b0
+
 import org.batfish.common.WorkItem;
 import org.batfish.common.CoordConsts.WorkStatusCode;
 
@@ -87,7 +85,6 @@
       return descs;
    }
 
-<<<<<<< HEAD
    private static String joinStrings(String delimiter, String[] parts) {
       StringBuilder sb = new StringBuilder();
       for (String part : parts) {
@@ -106,8 +103,6 @@
    }
 
    private String _currContainerName = null;
-=======
->>>>>>> 1ef046b0
    private String _currDiffEnv = null;
    private String _currEnv = null;
    private String _currTestrigName = null;
