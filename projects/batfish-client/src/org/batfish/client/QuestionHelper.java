package org.batfish.client;

import java.util.Collections;
import java.util.HashMap;
<<<<<<< HEAD
import java.util.HashSet;
=======
>>>>>>> df62cf52
import java.util.Map;
import java.util.Set;

import org.batfish.common.BatfishException;
import org.batfish.datamodel.Ip;
<<<<<<< HEAD
import org.batfish.datamodel.Prefix;
import org.batfish.datamodel.ReachabilityType;
=======
import org.batfish.datamodel.IpProtocol;
>>>>>>> df62cf52
import org.batfish.datamodel.questions.*;

import com.fasterxml.jackson.annotation.JsonCreator;
import com.fasterxml.jackson.core.JsonProcessingException;

public class QuestionHelper {

<<<<<<< HEAD
   public enum MacroType {
      ISOLATION("isolation"),
      REACHABILITY("reachability"),
=======

   public enum MacroType {
      ISOLATION("isolation"),
      REACHABILITY("universalreachability"),
>>>>>>> df62cf52
      TRACEROUTE("traceroute");
      
      private final static Map<String, MacroType> _map = buildMap();

      private static Map<String, MacroType> buildMap() {
         Map<String, MacroType> map = new HashMap<String, MacroType>();
         for (MacroType value : MacroType.values()) {
            String name = value._name;
            map.put(name, value);
         }
         return Collections.unmodifiableMap(map);
      }

      @JsonCreator
      public static MacroType fromName(String name) {
         MacroType instance = _map.get(name.toLowerCase());
         if (instance == null) {
            throw new BatfishException("Not a valid MacroType: \"" + name
                  + "\"");
         }
         return instance;
      }

      private final String _name;

      private MacroType(String name) {
         _name = name;
      }

      public String macroTypeName() {
         return _name;
      }
<<<<<<< HEAD

=======
>>>>>>> df62cf52
   }
   
   public static String getParametersString(Map<String, String> parameters)
         throws Exception {
      String retString = "{\n";

      for (String paramKey : parameters.keySet()) {
         retString += String.format("\"%s\" : %s,\n", paramKey,
               parameters.get(paramKey));
      }

      retString += "}\n";

      return retString;
   }

   public static Question getQuestion(QuestionType questionType) {

      switch (questionType) {
      case ACL_REACHABILITY:
         return new AclReachabilityQuestion();
      case BGP_ADVERTISEMENTS:
         return new BgpAdvertisementsQuestion();
      case BGP_SESSION_CHECK:
         return new BgpSessionCheckQuestion();
      case COMPARE_SAME_NAME:
         return new CompareSameNameQuestion();
      case ERROR:
         return new ErrorQuestion();
      case IPSEC_VPN_CHECK:
         return new IpsecVpnCheckQuestion();
      case ISIS_LOOPBACKS:
         return new IsisLoopbacksQuestion();
      case NEIGHBORS:
         return new NeighborsQuestion();
      case NODES:
         return new NodesQuestion();
      case OSPF_LOOPBACKS:
         return new OspfLoopbacksQuestion();
      case PAIRWISE_VPN_CONNECTIVITY:
         return new PairwiseVpnConnectivityQuestion();
      case PROTOCOL_DEPENDENCIES:
         return new ProtocolDependenciesQuestion();
      case REACHABILITY:
         return new ReachabilityQuestion();
      case ROUTES:
         return new RoutesQuestion();
      case SELF_ADJACENCIES:
         return new SelfAdjacenciesQuestion();
      case TRACEROUTE:
         return new TracerouteQuestion();
      case UNDEFINED_REFERENCES:
         return new UndefinedReferencesQuestion();
      case UNIQUE_BGP_PREFIX_ORIGINATION:
         return new UniqueBgpPrefixOriginationQuestion();
      case UNIQUE_IP_ASSIGNMENTS:
         return new UniqueIpAssignmentsQuestion();
      case UNUSED_STRUCTURES:
         return new UnusedStructuresQuestion();
      default:
         break;
      }

      throw new BatfishException("Unsupported question type " + questionType);
   }

   public static Question getQuestion(String questionTypeStr) {
      QuestionType qType = QuestionType.fromName(questionTypeStr);
      return getQuestion(qType);
   }

   public static String getQuestionString(QuestionType questionType) 
         throws JsonProcessingException {      
      return getQuestion(questionType).toJsonString();
   }

   public static String getQuestionString(String questionTypeStr, boolean isDiff)
         throws JsonProcessingException {
      Question question = getQuestion(questionTypeStr);
      question.setDifferential(isDiff);
      return question.toJsonString();
   }
<<<<<<< HEAD

   public static String resolveMacro(String macroName, String paramsLine) 
         throws JsonProcessingException {
      String macro = macroName.replace("#", "");
      MacroType macroType = MacroType.fromName(macro);
      
      switch(macroType) {
      case ISOLATION:
      case REACHABILITY:
         throw new BatfishException("Unimplemented macrotype: " + macroType);
         
      case TRACEROUTE:
         String[] words = paramsLine.split(" ");
         if (words.length < 2) {
            throw new BatfishException("Incorrect usage for traceroute macro. " + 
                  "Should be:\n #traceroute <srcNode> <dstip> [<protocol> [<port>]]");
         }
         ReachabilityQuestion question = new ReachabilityQuestion();
         question.setReachabilityType(ReachabilityType.STANDARD);
         String srcNode = words[0];
         String dstIp = words[1];
         
         question.setIngressNodeRegex(srcNode);
         Set<Prefix> prefixSet = new HashSet<Prefix>();
         prefixSet.add(new Prefix(new Ip(dstIp), 32));
         question.setDstPrefixes(prefixSet);
=======

   public static String resolveMacro(String macroName, String paramsLine) 
         throws JsonProcessingException {
      String macro = macroName.replace("#", "");
      MacroType macroType = MacroType.fromName(macro);
      
      switch(macroType) {
      case ISOLATION:
         throw new BatfishException("Unimplemented macrotype: " + macroType);

      case REACHABILITY:
         
      case TRACEROUTE:
         String[] words = paramsLine.split(" ");
         if (words.length < 2 || words.length > 3) {
            throw new BatfishException("Incorrect usage for traceroute macro. " + 
                  "Should be:\n #traceroute <srcNode> <dstip> [<protocol>]");
         }
         TracerouteQuestion question = new TracerouteQuestion();
         String srcNode = words[0];
         String dstIp = words[1];
         
         question.setIngressNode(srcNode);
         question.setDstIp(new Ip(dstIp));

         if (words.length == 3) {
            String protocol = words[2];
            MyApplication application = new MyApplication(protocol);
            question.setIpProtocol(application.getIpProtocol());
            if (application.getPort() != null)
               question.setDstPort(application.getPort());            
         }
         else {
            question.setIpProtocol(IpProtocol.ICMP);
         }
>>>>>>> df62cf52
         
         return question.toJsonString();

      default:
         throw new BatfishException("Unknown macrotype: " + macroType);
      }
   }
}<|MERGE_RESOLUTION|>--- conflicted
+++ resolved
@@ -2,21 +2,11 @@
 
 import java.util.Collections;
 import java.util.HashMap;
-<<<<<<< HEAD
-import java.util.HashSet;
-=======
->>>>>>> df62cf52
 import java.util.Map;
-import java.util.Set;
 
 import org.batfish.common.BatfishException;
 import org.batfish.datamodel.Ip;
-<<<<<<< HEAD
-import org.batfish.datamodel.Prefix;
-import org.batfish.datamodel.ReachabilityType;
-=======
 import org.batfish.datamodel.IpProtocol;
->>>>>>> df62cf52
 import org.batfish.datamodel.questions.*;
 
 import com.fasterxml.jackson.annotation.JsonCreator;
@@ -24,16 +14,10 @@
 
 public class QuestionHelper {
 
-<<<<<<< HEAD
-   public enum MacroType {
-      ISOLATION("isolation"),
-      REACHABILITY("reachability"),
-=======
 
    public enum MacroType {
       ISOLATION("isolation"),
       REACHABILITY("universalreachability"),
->>>>>>> df62cf52
       TRACEROUTE("traceroute");
       
       private final static Map<String, MacroType> _map = buildMap();
@@ -66,10 +50,6 @@
       public String macroTypeName() {
          return _name;
       }
-<<<<<<< HEAD
-
-=======
->>>>>>> df62cf52
    }
    
    public static String getParametersString(Map<String, String> parameters)
@@ -152,34 +132,6 @@
       question.setDifferential(isDiff);
       return question.toJsonString();
    }
-<<<<<<< HEAD
-
-   public static String resolveMacro(String macroName, String paramsLine) 
-         throws JsonProcessingException {
-      String macro = macroName.replace("#", "");
-      MacroType macroType = MacroType.fromName(macro);
-      
-      switch(macroType) {
-      case ISOLATION:
-      case REACHABILITY:
-         throw new BatfishException("Unimplemented macrotype: " + macroType);
-         
-      case TRACEROUTE:
-         String[] words = paramsLine.split(" ");
-         if (words.length < 2) {
-            throw new BatfishException("Incorrect usage for traceroute macro. " + 
-                  "Should be:\n #traceroute <srcNode> <dstip> [<protocol> [<port>]]");
-         }
-         ReachabilityQuestion question = new ReachabilityQuestion();
-         question.setReachabilityType(ReachabilityType.STANDARD);
-         String srcNode = words[0];
-         String dstIp = words[1];
-         
-         question.setIngressNodeRegex(srcNode);
-         Set<Prefix> prefixSet = new HashSet<Prefix>();
-         prefixSet.add(new Prefix(new Ip(dstIp), 32));
-         question.setDstPrefixes(prefixSet);
-=======
 
    public static String resolveMacro(String macroName, String paramsLine) 
          throws JsonProcessingException {
@@ -215,7 +167,6 @@
          else {
             question.setIpProtocol(IpProtocol.ICMP);
          }
->>>>>>> df62cf52
          
          return question.toJsonString();
 
