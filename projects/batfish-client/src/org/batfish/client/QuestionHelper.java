package org.batfish.client;

import java.util.Collections;
import java.util.HashMap;
import java.util.HashSet;
import java.util.Map;
import java.util.Set;

import org.batfish.common.BatfishException;
import org.batfish.datamodel.ForwardingAction;
import org.batfish.datamodel.Ip;
import org.batfish.datamodel.IpProtocol;
import org.batfish.datamodel.IpWildcard;
import org.batfish.datamodel.SubRange;
import org.batfish.datamodel.questions.*;

import com.fasterxml.jackson.annotation.JsonCreator;
import com.fasterxml.jackson.core.JsonProcessingException;

public class QuestionHelper {


   public enum MacroType {
      CHECKPROTECTION("checkprotection"),
      CHECKREACHABILITY("checkreachability"),
      TRACEROUTE("traceroute");

      private final static Map<String, MacroType> _map = buildMap();

      private static Map<String, MacroType> buildMap() {
         Map<String, MacroType> map = new HashMap<String, MacroType>();
         for (MacroType value : MacroType.values()) {
            String name = value._name;
            map.put(name, value);
         }
         return Collections.unmodifiableMap(map);
      }

      @JsonCreator
      public static MacroType fromName(String name) {
         MacroType instance = _map.get(name.toLowerCase());
         if (instance == null) {
            throw new BatfishException("Not a valid MacroType: \"" + name
                  + "\"");
         }
         return instance;
      }

      private final String _name;

      private MacroType(String name) {
         _name = name;
      }

      public String macroTypeName() {
         return _name;
      }
   }

   public static final String MACRO_PREFIX = "#";
<<<<<<< HEAD
   
=======

>>>>>>> 14466f09
   public static String getParametersString(Map<String, String> parameters)
         throws Exception {
      String retString = "{\n";

      for (String paramKey : parameters.keySet()) {
         retString += String.format("\"%s\" : %s,\n", paramKey,
               parameters.get(paramKey));
      }

      retString += "}\n";

      return retString;
   }

   public static Question getQuestion(QuestionType questionType) {

      switch (questionType) {
      case ACL_REACHABILITY:
         return new AclReachabilityQuestion();
      case BGP_ADVERTISEMENTS:
         return new BgpAdvertisementsQuestion();
      case BGP_SESSION_CHECK:
         return new BgpSessionCheckQuestion();
      case COMPARE_SAME_NAME:
         return new CompareSameNameQuestion();
      case ENVIRONMENT_CREATION:
         return new EnvironmentCreationQuestion();
      case ERROR:
         return new ErrorQuestion();
      case IPSEC_VPN_CHECK:
         return new IpsecVpnCheckQuestion();
      case ISIS_LOOPBACKS:
         return new IsisLoopbacksQuestion();
      case NEIGHBORS:
         return new NeighborsQuestion();
      case NODES:
         return new NodesQuestion();
      case OSPF_LOOPBACKS:
         return new OspfLoopbacksQuestion();
      case PAIRWISE_VPN_CONNECTIVITY:
         return new PairwiseVpnConnectivityQuestion();
      case PROTOCOL_DEPENDENCIES:
         return new ProtocolDependenciesQuestion();
      case REACHABILITY:
         return new ReachabilityQuestion();
      case ROUTES:
         return new RoutesQuestion();
      case SELF_ADJACENCIES:
         return new SelfAdjacenciesQuestion();
      case TRACEROUTE:
         return new TracerouteQuestion();
      case UNDEFINED_REFERENCES:
         return new UndefinedReferencesQuestion();
      case UNIQUE_BGP_PREFIX_ORIGINATION:
         return new UniqueBgpPrefixOriginationQuestion();
      case UNIQUE_IP_ASSIGNMENTS:
         return new UniqueIpAssignmentsQuestion();
      case UNUSED_STRUCTURES:
         return new UnusedStructuresQuestion();
      default:
         break;
      }

      throw new BatfishException("Unsupported question type " + questionType);
   }

   public static Question getQuestion(String questionTypeStr) {
      QuestionType qType = QuestionType.fromName(questionTypeStr);
      return getQuestion(qType);
   }

   public static String getQuestionString(QuestionType questionType)
         throws JsonProcessingException {
      return getQuestion(questionType).toJsonString();
   }

   public static String getQuestionString(String questionTypeStr)
         throws JsonProcessingException {
      Question question = getQuestion(questionTypeStr);
      return question.toJsonString();
   }

   public static ReachabilityQuestion getReachabilityQuestion(
         String dstIp, String protocol, String ingressNodeRegex,
         ForwardingAction action) {
      ReachabilityQuestion question = new ReachabilityQuestion();

      question.setDstIps(Collections.singleton(new IpWildcard(new Ip(dstIp))));

      boolean inverted = false;

      if (protocol.startsWith("!")) {
         inverted = true;
         protocol = protocol.replace("!", "");
      }

      MyApplication application = new MyApplication(protocol);

      IpProtocol ipProtocol = application.getIpProtocol();
      if (inverted) {
         question.setNotIpProtocols(Collections.singleton(ipProtocol));
      }
      else {
         question.setIpProtocols(Collections.singleton(ipProtocol));
      }

      if (application.getPort() != null) {
         int portNum = application.getPort();
         Set<SubRange> portRanges = Collections.singleton(new SubRange(portNum));
         if (inverted) {
            question.setNotDstPorts(portRanges);
         }
         else {
            question.setDstPorts(portRanges);
         }
      }

      if (ingressNodeRegex != null) {
         question.setIngressNodeRegex(ingressNodeRegex);
      }

      Set<ForwardingAction> actionSet = new HashSet<ForwardingAction>();
      actionSet.add(action);
      question.setActions(actionSet);

      return question;
   }

   public static String resolveMacro(String macroName, String paramsLine)
         throws JsonProcessingException {
      String macro = macroName.replace(MACRO_PREFIX, "");
      MacroType macroType = MacroType.fromName(macro);

      switch(macroType) {
      case CHECKPROTECTION: {
         String[] words = paramsLine.split(" ");
         if (words.length < 2 || words.length > 3) {
            throw new BatfishException("Incorrect usage for noreachability macro. " +
                  "Should be:\n #checkreachability <dstip> <protocol> [<ingressNodeRegex>]");
         }
         String dstIp = words[0];
         String protocol = words[1];
         String ingressNodeRegex = (words.length == 3)? words[2] : null;

         return getReachabilityQuestion(dstIp, protocol, ingressNodeRegex, ForwardingAction.ACCEPT)
               .toJsonString();
      }
      case CHECKREACHABILITY: {
         String[] words = paramsLine.split(" ");
         if (words.length < 2 || words.length > 3) {
            throw new BatfishException("Incorrect usage for noreachability macro. " +
                  "Should be:\n #checkreachability <dstip> <protocol> [<ingressNodeRegex>]");
         }
         String dstIp = words[0];
         String protocol = words[1];
         String ingressNodeRegex = (words.length == 3)? words[2] : null;

         return getReachabilityQuestion(dstIp, protocol, ingressNodeRegex, ForwardingAction.DROP)
               .toJsonString();
      }
      case TRACEROUTE: {
         String[] words = paramsLine.split(" ");
         if (words.length < 2 || words.length > 3) {
            throw new BatfishException("Incorrect usage for traceroute macro. " +
                  "Should be:\n #traceroute <srcNode> <dstip> [<protocol>]");
         }
         TracerouteQuestion question = new TracerouteQuestion();
         String srcNode = words[0];
         String dstIp = words[1];

         question.setIngressNode(srcNode);
         question.setDstIp(new Ip(dstIp));

         if (words.length == 3) {
            String protocol = words[2];
            MyApplication application = new MyApplication(protocol);
            question.setIpProtocol(application.getIpProtocol());
            if (application.getPort() != null)
               question.setDstPort(application.getPort());
         }
//         else {
//            question.setIpProtocol(IpProtocol.ICMP);
//         }
         return question.toJsonString();
      }
      default:
         throw new BatfishException("Unknown macrotype: " + macroType);
      }
   }
}<|MERGE_RESOLUTION|>--- conflicted
+++ resolved
@@ -58,11 +58,7 @@
    }
 
    public static final String MACRO_PREFIX = "#";
-<<<<<<< HEAD
-   
-=======
-
->>>>>>> 14466f09
+
    public static String getParametersString(Map<String, String> parameters)
          throws Exception {
       String retString = "{\n";
