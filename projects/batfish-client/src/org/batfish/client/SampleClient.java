<<<<<<< HEAD
package org.batfish.client;

import java.io.File;
import java.io.FileWriter;
import java.nio.file.Paths;
import java.util.UUID;

import javax.ws.rs.ProcessingException;
import javax.ws.rs.client.Client;
import javax.ws.rs.client.ClientBuilder;
import javax.ws.rs.client.Entity;
import javax.ws.rs.client.WebTarget;
import javax.ws.rs.core.MediaType;
import javax.ws.rs.core.MultivaluedMap;
import javax.ws.rs.core.Response;

import org.batfish.common.BfConsts;
import org.batfish.common.CoordConsts;
import org.batfish.common.CoordConsts.WorkStatusCode;
import org.batfish.common.WorkItem;
import org.codehaus.jettison.json.JSONArray;
import org.codehaus.jettison.json.JSONObject;
import org.glassfish.jersey.media.multipart.FormDataBodyPart;
import org.glassfish.jersey.media.multipart.MultiPart;
import org.glassfish.jersey.media.multipart.MultiPartFeature;
import org.glassfish.jersey.media.multipart.file.FileDataBodyPart;
import org.glassfish.jersey.uri.UriComponent;

public class SampleClient {

   private String _workMgr;
   private String _poolMgr;

   public SampleClient(String workMgr, String poolMgr, String testrigName,
         String testrigZipfileName, String envName, String envZipfileName,
         String questionName, String questionFileName) {

      try {
         _workMgr = workMgr;
         _poolMgr = poolMgr;

         System.out.println("\nPress any key to add local batfish worker");
         System.in.read();

         addLocalBatfishWorker();

         System.out.println("\nPress any key to upload test rig:" + testrigName
               + " / " + testrigZipfileName);
         System.in.read();
         uploadTestrig(testrigName, testrigZipfileName);

         System.out.println("Press any key to trigger vendor specific parsing");
         System.in.read();
         doWork(testrigName, BfConsts.COMMAND_PARSE_VENDOR_SPECIFIC, "",
               BfConsts.RELPATH_VENDOR_SPECIFIC_CONFIG_DIR);

         System.out
               .println("Press any key to trigger vendor independent parsing");
         System.in.read();
         doWork(testrigName, BfConsts.COMMAND_PARSE_VENDOR_INDEPENDENT, "",
               BfConsts.RELPATH_VENDOR_INDEPENDENT_CONFIG_DIR);

         System.out.println("Press any key to upload environment");
         System.in.read();
         uploadEnvironment(testrigName, envName, envZipfileName);

         System.out.println("Press any key to trigger fact generation");
         System.in.read();
         WorkItem wItem = new WorkItem(testrigName);
         wItem.addRequestParam(BfConsts.COMMAND_GENERATE_FACT, "");
         wItem.addRequestParam(BfConsts.COMMAND_ENV, envName);
         doWork(
               testrigName,
               wItem,
               Paths.get(BfConsts.RELPATH_ENVIRONMENTS_DIR, envName,
                     BfConsts.RELPATH_FACT_DUMP_DIR).toString());

         System.out.println("Press any key to generate the data plane");
         System.in.read();
         WorkItem wItem2 = new WorkItem(testrigName);
         wItem2.addRequestParam(BfConsts.COMMAND_COMPILE, "");
         wItem2.addRequestParam(BfConsts.COMMAND_FACTS, "");
         wItem2.addRequestParam(BfConsts.COMMAND_ENV, envName);
         doWork(testrigName, wItem2, null);

         System.out.println("Press any key to get the data plane");
         System.in.read();
         WorkItem wItem3 = new WorkItem(testrigName);
         wItem3.addRequestParam(BfConsts.COMMAND_DUMP_DP, "");
         wItem3.addRequestParam(BfConsts.COMMAND_ENV, envName);
         doWork(
               testrigName,
               wItem3,
               Paths.get(BfConsts.RELPATH_ENVIRONMENTS_DIR, envName,
                     BfConsts.RELPATH_DATA_PLANE_DIR).toString());

         System.out
               .println("Press any key to create the z3 data plane encoding");
         System.in.read();
         WorkItem wItem5 = new WorkItem(testrigName);
         wItem5.addRequestParam(BfConsts.COMMAND_SYNTHESIZE_Z3_DATA_PLANE, "");
         wItem5.addRequestParam(BfConsts.COMMAND_ENV, envName);
         doWork(
               testrigName,
               wItem5,
               Paths.get(BfConsts.RELPATH_ENVIRONMENTS_DIR, envName,
                     BfConsts.RELPATH_Z3_DATA_PLANE_FILE).toString());

         System.out.println("Press any key to upload question");
         System.in.read();
         uploadQuestion(testrigName, questionName, questionFileName);

         System.out.println("Press any key to answer the question");
         System.in.read();
         WorkItem wItem4 = new WorkItem(testrigName);
         wItem4.addRequestParam(BfConsts.COMMAND_ANSWER, "");
         wItem4.addRequestParam(BfConsts.ARG_QUESTION_NAME, questionName);
         doWork(testrigName, wItem4, null);

         System.out.println("Press any key to post the flows to LogicBlox");
         System.in.read();
         WorkItem wItem6 = new WorkItem(testrigName);
         wItem6.addRequestParam(BfConsts.COMMAND_POST_FLOWS, "");
         wItem6.addRequestParam(BfConsts.ARG_QUESTION_NAME, questionName);
         wItem6.addRequestParam(BfConsts.COMMAND_ENV, envName);
         doWork(testrigName, wItem6, null);

         System.out.println("Press any key to get flow traces");
         System.in.read();
         WorkItem wItem7 = new WorkItem(testrigName);
         wItem7.addRequestParam(BfConsts.COMMAND_QUERY, "");
         wItem7.addRequestParam(BfConsts.ARG_PREDICATES,
               BfConsts.PREDICATE_FLOW_PATH_HISTORY);
         wItem7.addRequestParam(BfConsts.COMMAND_ENV, envName);
         doWork(
               testrigName,
               wItem7,
               Paths.get(BfConsts.RELPATH_ENVIRONMENTS_DIR, envName,
                     BfConsts.RELPATH_QUERY_DUMP_DIR).toString());

      }
      catch (Exception e) {
         e.printStackTrace();
      }
   }

   private void doWork(String testrigName, String commandKey,
         String commandValue, String resultsDir) throws Exception {

      WorkItem wItem = new WorkItem(testrigName);
      wItem.addRequestParam(commandKey, commandValue);

      doWork(testrigName, wItem, resultsDir);
   }

   private void doWork(String testrigName, WorkItem wItem, String resultsDir)
         throws Exception {

      // bad command for testing
      // wItem.addRequestParam("badcommand", "");

      queueWork(wItem);

      System.out.println("Press any key to start checking work status");
      System.in.read();

      WorkStatusCode status = getWorkStatus(wItem.getId());

      while (status != WorkStatusCode.TERMINATEDABNORMALLY
            && status != WorkStatusCode.TERMINATEDNORMALLY
            && status != WorkStatusCode.ASSIGNMENTERROR) {

         System.out.printf("status: %s\n", status);

         Thread.sleep(10 * 1000);

         status = getWorkStatus(wItem.getId());
      }

      System.out.printf("final status: %s\n", status);

      // System.out.println("Press any key to fetch results");
      // System.in.read();

      // get the results
      String logFile = wItem.getId() + ".log";
      // String logFile = "5ea3d4d3-682c-4c8b-8418-08f36fa3e638.log";
      getObject(testrigName, logFile);

      if (resultsDir != null)
         getObject(testrigName, resultsDir);
   }

   private boolean addLocalBatfishWorker() {
      try {
         Client client = ClientBuilder.newClient();
         WebTarget webTarget = client.target(
               String.format("http://%s%s/%s", _poolMgr,
                     CoordConsts.SVC_BASE_POOL_MGR,
                     CoordConsts.SVC_POOL_UPDATE_RSC)).queryParam("add",
               "localhost:" + BfConsts.SVC_PORT);
         Response response = webTarget.request(MediaType.APPLICATION_JSON)
               .get();

         System.out.println(response.getStatus() + " "
               + response.getStatusInfo() + " " + response);

         if (response.getStatus() != Response.Status.OK.getStatusCode()) {
            System.err.printf("Did not get an OK response\n");
            return false;
         }

         String sobj = response.readEntity(String.class);
         JSONArray array = new JSONArray(sobj);
         System.out.printf("response: %s [%s] [%s]\n", array.toString(),
               array.get(0), array.get(1));

         if (!array.get(0).equals(CoordConsts.SVC_SUCCESS_KEY)) {
            System.err.printf("got error while checking work status: %s %s\n",
                  array.get(0), array.get(1));
            return false;
         }

         return true;
      }
      catch (ProcessingException e) {
         System.err.printf("unable to connect to %s: %s\n", _workMgr, e
               .getStackTrace().toString());
         return false;
      }
      catch (Exception e) {
         System.err.printf("exception: ");
         e.printStackTrace();
         return false;
      }
   }

   private WorkStatusCode getWorkStatus(UUID parseWorkUUID) {
      try {
         Client client = ClientBuilder.newClient();
         WebTarget webTarget = client.target(
               String.format("http://%s%s/%s", _workMgr,
                     CoordConsts.SVC_BASE_WORK_MGR,
                     CoordConsts.SVC_WORK_GET_WORKSTATUS_RSC)).queryParam(
               CoordConsts.SVC_WORKID_KEY,
               UriComponent.encode(parseWorkUUID.toString(),
                     UriComponent.Type.QUERY_PARAM_SPACE_ENCODED));
         Response response = webTarget.request(MediaType.APPLICATION_JSON)
               .get();

         System.out.println(response.getStatus() + " "
               + response.getStatusInfo() + " " + response);

         if (response.getStatus() != Response.Status.OK.getStatusCode()) {
            System.err.printf("Did not get an OK response\n");
            return null;
         }

         String sobj = response.readEntity(String.class);
         JSONArray array = new JSONArray(sobj);
         System.out.printf("response: %s [%s] [%s]\n", array.toString(),
               array.get(0), array.get(1));

         if (!array.get(0).equals(CoordConsts.SVC_SUCCESS_KEY)) {
            System.err.printf("got error while checking work status: %s %s\n",
                  array.get(0), array.get(1));
            return null;
         }

         JSONObject jObj = new JSONObject(array.get(1).toString());

         if (!jObj.has(CoordConsts.SVC_WORKSTATUS_KEY)) {
            System.err.printf("workstatus key not found in: %s\n",
                  jObj.toString());
            return null;
         }

         return WorkStatusCode.valueOf(jObj
               .getString(CoordConsts.SVC_WORKSTATUS_KEY));
      }
      catch (ProcessingException e) {
         System.err.printf("unable to connect to %s: %s\n", _workMgr, e
               .getStackTrace().toString());
         return null;
      }
      catch (Exception e) {
         System.err.printf("exception: ");
         e.printStackTrace();
         return null;
      }
   }

   private boolean uploadTestrig(String testrigName, String zipfileName) {
      try {

         Client client = ClientBuilder.newBuilder()
               .register(MultiPartFeature.class).build();
         WebTarget webTarget = client.target(String.format("http://%s%s/%s",
               _workMgr, CoordConsts.SVC_BASE_WORK_MGR,
               CoordConsts.SVC_WORK_UPLOAD_TESTRIG_RSC));

         MultiPart multiPart = new MultiPart();
         multiPart.setMediaType(MediaType.MULTIPART_FORM_DATA_TYPE);

         FormDataBodyPart testrigNameBodyPart = new FormDataBodyPart(
               CoordConsts.SVC_TESTRIG_NAME_KEY, testrigName,
               MediaType.TEXT_PLAIN_TYPE);
         multiPart.bodyPart(testrigNameBodyPart);

         FileDataBodyPart fileDataBodyPart = new FileDataBodyPart(
               CoordConsts.SVC_ZIPFILE_KEY, new File(zipfileName),
               MediaType.APPLICATION_OCTET_STREAM_TYPE);
         multiPart.bodyPart(fileDataBodyPart);

         Response response = webTarget.request(MediaType.APPLICATION_JSON)
               .post(Entity.entity(multiPart, multiPart.getMediaType()));

         System.out.println(response.getStatus() + " "
               + response.getStatusInfo() + " " + response);

         if (response.getStatus() != Response.Status.OK.getStatusCode()) {
            System.err.printf("UploadTestrig: Did not get an OK response\n");
            return false;
         }

         String sobj = response.readEntity(String.class);
         JSONArray array = new JSONArray(sobj);
         System.out.printf("response: %s [%s] [%s]\n", array.toString(),
               array.get(0), array.get(1));

         if (!array.get(0).equals(CoordConsts.SVC_SUCCESS_KEY)) {
            System.err.printf("got error while uploading test rig: %s %s\n",
                  array.get(0), array.get(1));
            return false;
         }

         return true;
      }
      catch (Exception e) {
         System.err.printf(
               "Exception when uploading test rig to %s using (%s, %s)\n",
               _workMgr, testrigName, zipfileName);
         e.printStackTrace();
         return false;
      }
   }

   private boolean uploadEnvironment(String testrigName, String envName,
         String zipfileName) {
      try {

         Client client = ClientBuilder.newBuilder()
               .register(MultiPartFeature.class).build();
         WebTarget webTarget = client.target(String.format("http://%s%s/%s",
               _workMgr, CoordConsts.SVC_BASE_WORK_MGR,
               CoordConsts.SVC_WORK_UPLOAD_ENV_RSC));

         MultiPart multiPart = new MultiPart();
         multiPart.setMediaType(MediaType.MULTIPART_FORM_DATA_TYPE);

         FormDataBodyPart testrigNameBodyPart = new FormDataBodyPart(
               CoordConsts.SVC_TESTRIG_NAME_KEY, testrigName,
               MediaType.TEXT_PLAIN_TYPE);
         multiPart.bodyPart(testrigNameBodyPart);

         FormDataBodyPart envNameBodyPart = new FormDataBodyPart(
               CoordConsts.SVC_ENV_NAME_KEY, envName, MediaType.TEXT_PLAIN_TYPE);
         multiPart.bodyPart(envNameBodyPart);

         FileDataBodyPart fileDataBodyPart = new FileDataBodyPart(
               CoordConsts.SVC_ZIPFILE_KEY, new File(zipfileName),
               MediaType.APPLICATION_OCTET_STREAM_TYPE);
         multiPart.bodyPart(fileDataBodyPart);

         Response response = webTarget.request(MediaType.APPLICATION_JSON)
               .post(Entity.entity(multiPart, multiPart.getMediaType()));

         System.out.println(response.getStatus() + " "
               + response.getStatusInfo() + " " + response);

         if (response.getStatus() != Response.Status.OK.getStatusCode()) {
            System.err
                  .printf("UploadEnvironment: Did not get an OK response\n");
            return false;
         }

         String sobj = response.readEntity(String.class);
         JSONArray array = new JSONArray(sobj);
         System.out.printf("response: %s [%s] [%s]\n", array.toString(),
               array.get(0), array.get(1));

         if (!array.get(0).equals(CoordConsts.SVC_SUCCESS_KEY)) {
            System.err.printf("got error while uploading environment: %s %s\n",
                  array.get(0), array.get(1));
            return false;
         }

         return true;
      }
      catch (Exception e) {
         System.err
               .printf(
                     "Exception when uploading environment to %s using (%s, %s, %s)\n",
                     _workMgr, testrigName, envName, zipfileName);
         e.printStackTrace();
         return false;
      }
   }

   private boolean uploadQuestion(String testrigName, String qName,
         String fileName) {
      try {

         Client client = ClientBuilder.newBuilder()
               .register(MultiPartFeature.class).build();
         WebTarget webTarget = client.target(String.format("http://%s%s/%s",
               _workMgr, CoordConsts.SVC_BASE_WORK_MGR,
               CoordConsts.SVC_WORK_UPLOAD_QUESTION_RSC));

         MultiPart multiPart = new MultiPart();
         multiPart.setMediaType(MediaType.MULTIPART_FORM_DATA_TYPE);

         FormDataBodyPart testrigNameBodyPart = new FormDataBodyPart(
               CoordConsts.SVC_TESTRIG_NAME_KEY, testrigName,
               MediaType.TEXT_PLAIN_TYPE);
         multiPart.bodyPart(testrigNameBodyPart);

         FormDataBodyPart qNameBodyPart = new FormDataBodyPart(
               CoordConsts.SVC_QUESTION_NAME_KEY, qName,
               MediaType.TEXT_PLAIN_TYPE);
         multiPart.bodyPart(qNameBodyPart);

         FileDataBodyPart fileDataBodyPart = new FileDataBodyPart(
               CoordConsts.SVC_FILE_KEY, new File(fileName),
               MediaType.APPLICATION_OCTET_STREAM_TYPE);
         multiPart.bodyPart(fileDataBodyPart);

         Response response = webTarget.request(MediaType.APPLICATION_JSON)
               .post(Entity.entity(multiPart, multiPart.getMediaType()));

         System.out.println(response.getStatus() + " "
               + response.getStatusInfo() + " " + response);

         if (response.getStatus() != Response.Status.OK.getStatusCode()) {
            System.err.printf("UploadQuestion: Did not get an OK response\n");
            return false;
         }

         String sobj = response.readEntity(String.class);
         JSONArray array = new JSONArray(sobj);
         System.out.printf("response: %s [%s] [%s]\n", array.toString(),
               array.get(0), array.get(1));

         if (!array.get(0).equals(CoordConsts.SVC_SUCCESS_KEY)) {
            System.err.printf("got error while uploading environment: %s %s\n",
                  array.get(0), array.get(1));
            return false;
         }

         return true;
      }
      catch (Exception e) {
         System.err.printf(
               "Exception when uploading question to %s using (%s, %s, %s)\n",
               _workMgr, testrigName, qName, fileName);
         e.printStackTrace();
         return false;
      }
   }

   private boolean queueWork(WorkItem wItem) {

      try {
         Client client = ClientBuilder.newClient();
         WebTarget webTarget = client.target(
               String.format("http://%s%s/%s", _workMgr,
                     CoordConsts.SVC_BASE_WORK_MGR,
                     CoordConsts.SVC_WORK_QUEUE_WORK_RSC)).queryParam(
               CoordConsts.SVC_WORKITEM_KEY,
               UriComponent.encode(wItem.toJsonString(),
                     UriComponent.Type.QUERY_PARAM_SPACE_ENCODED));
         Response response = webTarget.request(MediaType.APPLICATION_JSON)
               .get();

         if (response.getStatus() != Response.Status.OK.getStatusCode()) {
            System.err.printf("QueueWork: Did not get an OK response\n");
            return false;
         }

         String sobj = response.readEntity(String.class);
         JSONArray array = new JSONArray(sobj);
         System.out.printf("response: %s [%s] [%s]\n", array.toString(),
               array.get(0), array.get(1));

         if (!array.get(0).equals(CoordConsts.SVC_SUCCESS_KEY)) {
            System.err.printf("got error while queuing work: %s %s\n",
                  array.get(0), array.get(1));
            return false;
         }

         return true;
      }
      catch (ProcessingException e) {
         System.err.printf("unable to connect to %s: %s\n", _workMgr, e
               .getStackTrace().toString());
         return false;
      }
      catch (Exception e) {
         System.err.printf("exception: ");
         e.printStackTrace();
         return false;
      }
   }

   private boolean getObject(String testrigName, String objectName) {
      try {

         Client client = ClientBuilder.newBuilder()
               .register(MultiPartFeature.class).build();
         WebTarget webTarget = client
               .target(
                     String.format("http://%s%s/%s", _workMgr,
                           CoordConsts.SVC_BASE_WORK_MGR,
                           CoordConsts.SVC_WORK_GET_OBJECT_RSC))
               .queryParam(CoordConsts.SVC_TESTRIG_NAME_KEY, testrigName)
               .queryParam(CoordConsts.SVC_WORK_OBJECT_KEY, objectName);

         Response response = webTarget.request(
               MediaType.APPLICATION_OCTET_STREAM).get();

         System.out.println(response.getStatus() + " "
               + response.getStatusInfo() + " " + response);

         if (response.getStatus() != Response.Status.OK.getStatusCode()) {
            System.err.printf("GetObject: Did not get an OK response\n");
            return false;
         }

         // see if we have a filename header
         String outFileStr = objectName;

         MultivaluedMap<String, String> headers = response.getStringHeaders();

         if (headers.containsKey(CoordConsts.SVC_WORK_FILENAME_HDR)) {
            String value = headers.getFirst(CoordConsts.SVC_WORK_FILENAME_HDR);
            if (value != null && !value.equals("")) {
               outFileStr = value;
            }
         }

         File outdir = new File("client");
         outdir.mkdirs();

         File inFile = response.readEntity(File.class);
         File outFile = new File(outdir.getAbsolutePath() + "/" + outFileStr);

         inFile.renameTo(outFile);

         FileWriter fr = new FileWriter(inFile);
         fr.flush();
         fr.close();

         return true;
      }
      catch (Exception e) {
         System.err.printf(
               "Exception when uploading test rig to %s using (%s, %s)\n",
               _workMgr, testrigName, objectName);
         e.printStackTrace();
         return false;
      }
   }
=======
package org.batfish.client;

import java.io.File;
import java.io.FileWriter;
import java.nio.file.Paths;
import java.util.UUID;

import javax.ws.rs.ProcessingException;
import javax.ws.rs.client.Client;
import javax.ws.rs.client.ClientBuilder;
import javax.ws.rs.client.Entity;
import javax.ws.rs.client.WebTarget;
import javax.ws.rs.core.MediaType;
import javax.ws.rs.core.MultivaluedMap;
import javax.ws.rs.core.Response;

import org.batfish.common.BfConsts;
import org.batfish.common.CoordConsts;
import org.batfish.common.CoordConsts.WorkStatusCode;
import org.batfish.common.WorkItem;
import org.codehaus.jettison.json.JSONArray;
import org.codehaus.jettison.json.JSONObject;
import org.glassfish.jersey.media.multipart.FormDataBodyPart;
import org.glassfish.jersey.media.multipart.MultiPart;
import org.glassfish.jersey.media.multipart.MultiPartFeature;
import org.glassfish.jersey.media.multipart.file.FileDataBodyPart;
import org.glassfish.jersey.uri.UriComponent;

public class SampleClient {

   private String _workMgr;
   private String _poolMgr;

   public SampleClient(String workMgr, String poolMgr, String testrigName,
         String testrigZipfileName, String envName, String envZipfileName,
         String questionName, String questionFileName) {

      try {
         _workMgr = workMgr;
         _poolMgr = poolMgr;

         System.out.println("\nPress any key to add local batfish worker");
         System.in.read();

         addLocalBatfishWorker();

         System.out.println("\nPress any key to upload test rig:" + testrigName
               + " / " + testrigZipfileName);
         System.in.read();
         uploadTestrig(testrigName, testrigZipfileName);

         System.out.println("Press any key to trigger vendor specific parsing");
         System.in.read();
         doWork(testrigName, BfConsts.COMMAND_PARSE_VENDOR_SPECIFIC, "",
               BfConsts.RELPATH_VENDOR_SPECIFIC_CONFIG_DIR);

         System.out
               .println("Press any key to trigger vendor independent parsing");
         System.in.read();
         doWork(testrigName, BfConsts.COMMAND_PARSE_VENDOR_INDEPENDENT, "",
               BfConsts.RELPATH_VENDOR_INDEPENDENT_CONFIG_DIR);

         System.out.println("Press any key to upload environment");
         System.in.read();
         uploadEnvironment(testrigName, envName, envZipfileName);

         System.out.println("Press any key to generate facts");
         System.in.read();
         WorkItem wItem = new WorkItem(testrigName);
         wItem.addRequestParam(BfConsts.COMMAND_GENERATE_FACT, "");
         wItem.addRequestParam(BfConsts.COMMAND_ENV, envName);
         doWork(
               testrigName,
               wItem,
               Paths.get(BfConsts.RELPATH_ENVIRONMENTS_DIR, envName,
                     BfConsts.RELPATH_FACT_DUMP_DIR).toString());

         System.out.println("Press any key to generate the data plane");
         System.in.read();
         WorkItem wItem2 = new WorkItem(testrigName);
         wItem2.addRequestParam(BfConsts.COMMAND_COMPILE, "");
         wItem2.addRequestParam(BfConsts.COMMAND_FACTS, "");
         wItem2.addRequestParam(BfConsts.COMMAND_ENV, envName);
         doWork(testrigName, wItem2, null);

         System.out.println("Press any key to get the data plane");
         System.in.read();
         WorkItem wItem3 = new WorkItem(testrigName);
         wItem3.addRequestParam(BfConsts.COMMAND_DUMP_DP, "");
         wItem3.addRequestParam(BfConsts.COMMAND_ENV, envName);
         doWork(
               testrigName,
               wItem3,
               Paths.get(BfConsts.RELPATH_ENVIRONMENTS_DIR, envName,
                     BfConsts.RELPATH_DATA_PLANE_DIR).toString());

         System.out
               .println("Press any key to create the z3 data plane encoding");
         System.in.read();
         WorkItem wItem5 = new WorkItem(testrigName);
         wItem5.addRequestParam(BfConsts.COMMAND_SYNTHESIZE_Z3_DATA_PLANE, "");
         wItem5.addRequestParam(BfConsts.COMMAND_ENV, envName);
         doWork(
               testrigName,
               wItem5,
               Paths.get(BfConsts.RELPATH_ENVIRONMENTS_DIR, envName,
                     BfConsts.RELPATH_Z3_DATA_PLANE_FILE).toString());

         System.out.println("Press any key to upload question");
         System.in.read();
         uploadQuestion(testrigName, questionName, questionFileName);

         System.out.println("Press any key to answer the question");
         System.in.read();
         WorkItem wItem4 = new WorkItem(testrigName);
         wItem4.addRequestParam(BfConsts.COMMAND_ANSWER, "");
         wItem4.addRequestParam(BfConsts.ARG_QUESTION_NAME, questionName);
         doWork(testrigName, wItem4, null);

         System.out.println("Press any key to post the flows to LogicBlox");
         System.in.read();
         WorkItem wItem6 = new WorkItem(testrigName);
         wItem6.addRequestParam(BfConsts.COMMAND_POST_FLOWS, "");
         wItem6.addRequestParam(BfConsts.ARG_QUESTION_NAME, questionName);
         wItem6.addRequestParam(BfConsts.COMMAND_ENV, envName);
         doWork(testrigName, wItem6, null);

         System.out.println("Press any key to get flow traces");
         System.in.read();
         WorkItem wItem7 = new WorkItem(testrigName);
         wItem7.addRequestParam(BfConsts.COMMAND_QUERY, "");
         wItem7.addRequestParam(BfConsts.ARG_PREDICATES,
               BfConsts.PREDICATE_FLOW_PATH_HISTORY);
         wItem7.addRequestParam(BfConsts.COMMAND_ENV, envName);
         doWork(
               testrigName,
               wItem7,
               Paths.get(BfConsts.RELPATH_ENVIRONMENTS_DIR, envName,
                     BfConsts.RELPATH_QUERY_DUMP_DIR).toString());

      }
      catch (Exception e) {
         e.printStackTrace();
      }
   }

   private void doWork(String testrigName, String commandKey,
         String commandValue, String resultsDir) throws Exception {

      WorkItem wItem = new WorkItem(testrigName);
      wItem.addRequestParam(commandKey, commandValue);

      doWork(testrigName, wItem, resultsDir);
   }

   private void doWork(String testrigName, WorkItem wItem, String resultsDir)
         throws Exception {

      // bad command for testing
      // wItem.addRequestParam("badcommand", "");

      queueWork(wItem);

      System.out.println("Press any key to start checking work status");
      System.in.read();

      WorkStatusCode status = getWorkStatus(wItem.getId());

      while (status != WorkStatusCode.TERMINATEDABNORMALLY
            && status != WorkStatusCode.TERMINATEDNORMALLY
            && status != WorkStatusCode.ASSIGNMENTERROR) {

         System.out.printf("status: %s\n", status);

         Thread.sleep(10 * 1000);

         status = getWorkStatus(wItem.getId());
      }

      System.out.printf("final status: %s\n", status);

      // System.out.println("Press any key to fetch results");
      // System.in.read();

      // get the results
      String logFile = wItem.getId() + ".log";
      // String logFile = "5ea3d4d3-682c-4c8b-8418-08f36fa3e638.log";
      getObject(testrigName, logFile);

      if (resultsDir != null)
         getObject(testrigName, resultsDir);
   }

   private boolean addLocalBatfishWorker() {
      try {
         Client client = ClientBuilder.newClient();
         WebTarget webTarget = client.target(
               String.format("http://%s%s/%s", _poolMgr,
                     CoordConsts.SVC_BASE_POOL_MGR,
                     CoordConsts.SVC_POOL_UPDATE_RSC)).queryParam("add",
               "localhost:" + BfConsts.SVC_PORT);
         Response response = webTarget.request(MediaType.APPLICATION_JSON)
               .get();

         System.out.println(response.getStatus() + " "
               + response.getStatusInfo() + " " + response);

         if (response.getStatus() != Response.Status.OK.getStatusCode()) {
            System.err.printf("Did not get an OK response\n");
            return false;
         }

         String sobj = response.readEntity(String.class);
         JSONArray array = new JSONArray(sobj);
         System.out.printf("response: %s [%s] [%s]\n", array.toString(),
               array.get(0), array.get(1));

         if (!array.get(0).equals(CoordConsts.SVC_SUCCESS_KEY)) {
            System.err.printf("got error while checking work status: %s %s\n",
                  array.get(0), array.get(1));
            return false;
         }

         return true;
      }
      catch (ProcessingException e) {
         System.err.printf("unable to connect to %s: %s\n", _workMgr, e
               .getStackTrace().toString());
         return false;
      }
      catch (Exception e) {
         System.err.printf("exception: ");
         e.printStackTrace();
         return false;
      }
   }

   private WorkStatusCode getWorkStatus(UUID parseWorkUUID) {
      try {
         Client client = ClientBuilder.newClient();
         WebTarget webTarget = client.target(
               String.format("http://%s%s/%s", _workMgr,
                     CoordConsts.SVC_BASE_WORK_MGR,
                     CoordConsts.SVC_WORK_GET_WORKSTATUS_RSC)).queryParam(
               CoordConsts.SVC_WORKID_KEY,
               UriComponent.encode(parseWorkUUID.toString(),
                     UriComponent.Type.QUERY_PARAM_SPACE_ENCODED));
         Response response = webTarget.request(MediaType.APPLICATION_JSON)
               .get();

         System.out.println(response.getStatus() + " "
               + response.getStatusInfo() + " " + response);

         if (response.getStatus() != Response.Status.OK.getStatusCode()) {
            System.err.printf("Did not get an OK response\n");
            return null;
         }

         String sobj = response.readEntity(String.class);
         JSONArray array = new JSONArray(sobj);
         System.out.printf("response: %s [%s] [%s]\n", array.toString(),
               array.get(0), array.get(1));

         if (!array.get(0).equals(CoordConsts.SVC_SUCCESS_KEY)) {
            System.err.printf("got error while checking work status: %s %s\n",
                  array.get(0), array.get(1));
            return null;
         }

         JSONObject jObj = new JSONObject(array.get(1).toString());

         if (!jObj.has(CoordConsts.SVC_WORKSTATUS_KEY)) {
            System.err.printf("workstatus key not found in: %s\n",
                  jObj.toString());
            return null;
         }

         return WorkStatusCode.valueOf(jObj
               .getString(CoordConsts.SVC_WORKSTATUS_KEY));
      }
      catch (ProcessingException e) {
         System.err.printf("unable to connect to %s: %s\n", _workMgr, e
               .getStackTrace().toString());
         return null;
      }
      catch (Exception e) {
         System.err.printf("exception: ");
         e.printStackTrace();
         return null;
      }
   }

   private boolean uploadTestrig(String testrigName, String zipfileName) {
      try {

         Client client = ClientBuilder.newBuilder()
               .register(MultiPartFeature.class).build();
         WebTarget webTarget = client.target(String.format("http://%s%s/%s",
               _workMgr, CoordConsts.SVC_BASE_WORK_MGR,
               CoordConsts.SVC_WORK_UPLOAD_TESTRIG_RSC));

         MultiPart multiPart = new MultiPart();
         multiPart.setMediaType(MediaType.MULTIPART_FORM_DATA_TYPE);

         FormDataBodyPart testrigNameBodyPart = new FormDataBodyPart(
               CoordConsts.SVC_TESTRIG_NAME_KEY, testrigName,
               MediaType.TEXT_PLAIN_TYPE);
         multiPart.bodyPart(testrigNameBodyPart);

         FileDataBodyPart fileDataBodyPart = new FileDataBodyPart(
               CoordConsts.SVC_ZIPFILE_KEY, new File(zipfileName),
               MediaType.APPLICATION_OCTET_STREAM_TYPE);
         multiPart.bodyPart(fileDataBodyPart);

         Response response = webTarget.request(MediaType.APPLICATION_JSON)
               .post(Entity.entity(multiPart, multiPart.getMediaType()));

         System.out.println(response.getStatus() + " "
               + response.getStatusInfo() + " " + response);

         if (response.getStatus() != Response.Status.OK.getStatusCode()) {
            System.err.printf("UploadTestrig: Did not get an OK response\n");
            return false;
         }

         String sobj = response.readEntity(String.class);
         JSONArray array = new JSONArray(sobj);
         System.out.printf("response: %s [%s] [%s]\n", array.toString(),
               array.get(0), array.get(1));

         if (!array.get(0).equals(CoordConsts.SVC_SUCCESS_KEY)) {
            System.err.printf("got error while uploading test rig: %s %s\n",
                  array.get(0), array.get(1));
            return false;
         }

         return true;
      }
      catch (Exception e) {
         System.err.printf(
               "Exception when uploading test rig to %s using (%s, %s)\n",
               _workMgr, testrigName, zipfileName);
         e.printStackTrace();
         return false;
      }
   }

   private boolean uploadEnvironment(String testrigName, String envName,
         String zipfileName) {
      try {

         Client client = ClientBuilder.newBuilder()
               .register(MultiPartFeature.class).build();
         WebTarget webTarget = client.target(String.format("http://%s%s/%s",
               _workMgr, CoordConsts.SVC_BASE_WORK_MGR,
               CoordConsts.SVC_WORK_UPLOAD_ENV_RSC));

         MultiPart multiPart = new MultiPart();
         multiPart.setMediaType(MediaType.MULTIPART_FORM_DATA_TYPE);

         FormDataBodyPart testrigNameBodyPart = new FormDataBodyPart(
               CoordConsts.SVC_TESTRIG_NAME_KEY, testrigName,
               MediaType.TEXT_PLAIN_TYPE);
         multiPart.bodyPart(testrigNameBodyPart);

         FormDataBodyPart envNameBodyPart = new FormDataBodyPart(
               CoordConsts.SVC_ENV_NAME_KEY, envName, MediaType.TEXT_PLAIN_TYPE);
         multiPart.bodyPart(envNameBodyPart);

         FileDataBodyPart fileDataBodyPart = new FileDataBodyPart(
               CoordConsts.SVC_ZIPFILE_KEY, new File(zipfileName),
               MediaType.APPLICATION_OCTET_STREAM_TYPE);
         multiPart.bodyPart(fileDataBodyPart);

         Response response = webTarget.request(MediaType.APPLICATION_JSON)
               .post(Entity.entity(multiPart, multiPart.getMediaType()));

         System.out.println(response.getStatus() + " "
               + response.getStatusInfo() + " " + response);

         if (response.getStatus() != Response.Status.OK.getStatusCode()) {
            System.err
                  .printf("UploadEnvironment: Did not get an OK response\n");
            return false;
         }

         String sobj = response.readEntity(String.class);
         JSONArray array = new JSONArray(sobj);
         System.out.printf("response: %s [%s] [%s]\n", array.toString(),
               array.get(0), array.get(1));

         if (!array.get(0).equals(CoordConsts.SVC_SUCCESS_KEY)) {
            System.err.printf("got error while uploading environment: %s %s\n",
                  array.get(0), array.get(1));
            return false;
         }

         return true;
      }
      catch (Exception e) {
         System.err
               .printf(
                     "Exception when uploading environment to %s using (%s, %s, %s)\n",
                     _workMgr, testrigName, envName, zipfileName);
         e.printStackTrace();
         return false;
      }
   }

   private boolean uploadQuestion(String testrigName, String qName,
         String fileName) {
      try {

         Client client = ClientBuilder.newBuilder()
               .register(MultiPartFeature.class).build();
         WebTarget webTarget = client.target(String.format("http://%s%s/%s",
               _workMgr, CoordConsts.SVC_BASE_WORK_MGR,
               CoordConsts.SVC_WORK_UPLOAD_QUESTION_RSC));

         MultiPart multiPart = new MultiPart();
         multiPart.setMediaType(MediaType.MULTIPART_FORM_DATA_TYPE);

         FormDataBodyPart testrigNameBodyPart = new FormDataBodyPart(
               CoordConsts.SVC_TESTRIG_NAME_KEY, testrigName,
               MediaType.TEXT_PLAIN_TYPE);
         multiPart.bodyPart(testrigNameBodyPart);

         FormDataBodyPart qNameBodyPart = new FormDataBodyPart(
               CoordConsts.SVC_QUESTION_NAME_KEY, qName,
               MediaType.TEXT_PLAIN_TYPE);
         multiPart.bodyPart(qNameBodyPart);

         FileDataBodyPart fileDataBodyPart = new FileDataBodyPart(
               CoordConsts.SVC_FILE_KEY, new File(fileName),
               MediaType.APPLICATION_OCTET_STREAM_TYPE);
         multiPart.bodyPart(fileDataBodyPart);

         Response response = webTarget.request(MediaType.APPLICATION_JSON)
               .post(Entity.entity(multiPart, multiPart.getMediaType()));

         System.out.println(response.getStatus() + " "
               + response.getStatusInfo() + " " + response);

         if (response.getStatus() != Response.Status.OK.getStatusCode()) {
            System.err.printf("UploadQuestion: Did not get an OK response\n");
            return false;
         }

         String sobj = response.readEntity(String.class);
         JSONArray array = new JSONArray(sobj);
         System.out.printf("response: %s [%s] [%s]\n", array.toString(),
               array.get(0), array.get(1));

         if (!array.get(0).equals(CoordConsts.SVC_SUCCESS_KEY)) {
            System.err.printf("got error while uploading environment: %s %s\n",
                  array.get(0), array.get(1));
            return false;
         }

         return true;
      }
      catch (Exception e) {
         System.err.printf(
               "Exception when uploading question to %s using (%s, %s, %s)\n",
               _workMgr, testrigName, qName, fileName);
         e.printStackTrace();
         return false;
      }
   }

   private boolean queueWork(WorkItem wItem) {

      try {
         Client client = ClientBuilder.newClient();
         WebTarget webTarget = client.target(
               String.format("http://%s%s/%s", _workMgr,
                     CoordConsts.SVC_BASE_WORK_MGR,
                     CoordConsts.SVC_WORK_QUEUE_WORK_RSC)).queryParam(
               CoordConsts.SVC_WORKITEM_KEY,
               UriComponent.encode(wItem.toJsonString(),
                     UriComponent.Type.QUERY_PARAM_SPACE_ENCODED));
         Response response = webTarget.request(MediaType.APPLICATION_JSON)
               .get();

         if (response.getStatus() != Response.Status.OK.getStatusCode()) {
            System.err.printf("QueueWork: Did not get an OK response\n");
            return false;
         }

         String sobj = response.readEntity(String.class);
         JSONArray array = new JSONArray(sobj);
         System.out.printf("response: %s [%s] [%s]\n", array.toString(),
               array.get(0), array.get(1));

         if (!array.get(0).equals(CoordConsts.SVC_SUCCESS_KEY)) {
            System.err.printf("got error while queuing work: %s %s\n",
                  array.get(0), array.get(1));
            return false;
         }

         return true;
      }
      catch (ProcessingException e) {
         System.err.printf("unable to connect to %s: %s\n", _workMgr, e
               .getStackTrace().toString());
         return false;
      }
      catch (Exception e) {
         System.err.printf("exception: ");
         e.printStackTrace();
         return false;
      }
   }

   private boolean getObject(String testrigName, String objectName) {
      try {

         Client client = ClientBuilder.newBuilder()
               .register(MultiPartFeature.class).build();
         WebTarget webTarget = client
               .target(
                     String.format("http://%s%s/%s", _workMgr,
                           CoordConsts.SVC_BASE_WORK_MGR,
                           CoordConsts.SVC_WORK_GET_OBJECT_RSC))
               .queryParam(CoordConsts.SVC_TESTRIG_NAME_KEY, testrigName)
               .queryParam(CoordConsts.SVC_WORK_OBJECT_KEY, objectName);

         Response response = webTarget.request(
               MediaType.APPLICATION_OCTET_STREAM).get();

         System.out.println(response.getStatus() + " "
               + response.getStatusInfo() + " " + response);

         if (response.getStatus() != Response.Status.OK.getStatusCode()) {
            System.err.printf("GetObject: Did not get an OK response\n");
            return false;
         }

         // see if we have a filename header
         String outFileStr = objectName;

         MultivaluedMap<String, String> headers = response.getStringHeaders();

         if (headers.containsKey(CoordConsts.SVC_WORK_FILENAME_HDR)) {
            String value = headers.getFirst(CoordConsts.SVC_WORK_FILENAME_HDR);
            if (value != null && !value.equals("")) {
               outFileStr = value;
            }
         }

         File outdir = new File("client");
         outdir.mkdirs();

         File inFile = response.readEntity(File.class);
         File outFile = new File(outdir.getAbsolutePath() + "/" + outFileStr);

         inFile.renameTo(outFile);

         FileWriter fr = new FileWriter(inFile);
         fr.flush();
         fr.close();

         return true;
      }
      catch (Exception e) {
         System.err.printf(
               "Exception when uploading test rig to %s using (%s, %s)\n",
               _workMgr, testrigName, objectName);
         e.printStackTrace();
         return false;
      }
   }
>>>>>>> 016fa2a7
}<|MERGE_RESOLUTION|>--- conflicted
+++ resolved
@@ -1,1148 +1,573 @@
-<<<<<<< HEAD
-package org.batfish.client;
-
-import java.io.File;
-import java.io.FileWriter;
-import java.nio.file.Paths;
-import java.util.UUID;
-
-import javax.ws.rs.ProcessingException;
-import javax.ws.rs.client.Client;
-import javax.ws.rs.client.ClientBuilder;
-import javax.ws.rs.client.Entity;
-import javax.ws.rs.client.WebTarget;
-import javax.ws.rs.core.MediaType;
-import javax.ws.rs.core.MultivaluedMap;
-import javax.ws.rs.core.Response;
-
-import org.batfish.common.BfConsts;
-import org.batfish.common.CoordConsts;
-import org.batfish.common.CoordConsts.WorkStatusCode;
-import org.batfish.common.WorkItem;
-import org.codehaus.jettison.json.JSONArray;
-import org.codehaus.jettison.json.JSONObject;
-import org.glassfish.jersey.media.multipart.FormDataBodyPart;
-import org.glassfish.jersey.media.multipart.MultiPart;
-import org.glassfish.jersey.media.multipart.MultiPartFeature;
-import org.glassfish.jersey.media.multipart.file.FileDataBodyPart;
-import org.glassfish.jersey.uri.UriComponent;
-
-public class SampleClient {
-
-   private String _workMgr;
-   private String _poolMgr;
-
-   public SampleClient(String workMgr, String poolMgr, String testrigName,
-         String testrigZipfileName, String envName, String envZipfileName,
-         String questionName, String questionFileName) {
-
-      try {
-         _workMgr = workMgr;
-         _poolMgr = poolMgr;
-
-         System.out.println("\nPress any key to add local batfish worker");
-         System.in.read();
-
-         addLocalBatfishWorker();
-
-         System.out.println("\nPress any key to upload test rig:" + testrigName
-               + " / " + testrigZipfileName);
-         System.in.read();
-         uploadTestrig(testrigName, testrigZipfileName);
-
-         System.out.println("Press any key to trigger vendor specific parsing");
-         System.in.read();
-         doWork(testrigName, BfConsts.COMMAND_PARSE_VENDOR_SPECIFIC, "",
-               BfConsts.RELPATH_VENDOR_SPECIFIC_CONFIG_DIR);
-
-         System.out
-               .println("Press any key to trigger vendor independent parsing");
-         System.in.read();
-         doWork(testrigName, BfConsts.COMMAND_PARSE_VENDOR_INDEPENDENT, "",
-               BfConsts.RELPATH_VENDOR_INDEPENDENT_CONFIG_DIR);
-
-         System.out.println("Press any key to upload environment");
-         System.in.read();
-         uploadEnvironment(testrigName, envName, envZipfileName);
-
-         System.out.println("Press any key to trigger fact generation");
-         System.in.read();
-         WorkItem wItem = new WorkItem(testrigName);
-         wItem.addRequestParam(BfConsts.COMMAND_GENERATE_FACT, "");
-         wItem.addRequestParam(BfConsts.COMMAND_ENV, envName);
-         doWork(
-               testrigName,
-               wItem,
-               Paths.get(BfConsts.RELPATH_ENVIRONMENTS_DIR, envName,
-                     BfConsts.RELPATH_FACT_DUMP_DIR).toString());
-
-         System.out.println("Press any key to generate the data plane");
-         System.in.read();
-         WorkItem wItem2 = new WorkItem(testrigName);
-         wItem2.addRequestParam(BfConsts.COMMAND_COMPILE, "");
-         wItem2.addRequestParam(BfConsts.COMMAND_FACTS, "");
-         wItem2.addRequestParam(BfConsts.COMMAND_ENV, envName);
-         doWork(testrigName, wItem2, null);
-
-         System.out.println("Press any key to get the data plane");
-         System.in.read();
-         WorkItem wItem3 = new WorkItem(testrigName);
-         wItem3.addRequestParam(BfConsts.COMMAND_DUMP_DP, "");
-         wItem3.addRequestParam(BfConsts.COMMAND_ENV, envName);
-         doWork(
-               testrigName,
-               wItem3,
-               Paths.get(BfConsts.RELPATH_ENVIRONMENTS_DIR, envName,
-                     BfConsts.RELPATH_DATA_PLANE_DIR).toString());
-
-         System.out
-               .println("Press any key to create the z3 data plane encoding");
-         System.in.read();
-         WorkItem wItem5 = new WorkItem(testrigName);
-         wItem5.addRequestParam(BfConsts.COMMAND_SYNTHESIZE_Z3_DATA_PLANE, "");
-         wItem5.addRequestParam(BfConsts.COMMAND_ENV, envName);
-         doWork(
-               testrigName,
-               wItem5,
-               Paths.get(BfConsts.RELPATH_ENVIRONMENTS_DIR, envName,
-                     BfConsts.RELPATH_Z3_DATA_PLANE_FILE).toString());
-
-         System.out.println("Press any key to upload question");
-         System.in.read();
-         uploadQuestion(testrigName, questionName, questionFileName);
-
-         System.out.println("Press any key to answer the question");
-         System.in.read();
-         WorkItem wItem4 = new WorkItem(testrigName);
-         wItem4.addRequestParam(BfConsts.COMMAND_ANSWER, "");
-         wItem4.addRequestParam(BfConsts.ARG_QUESTION_NAME, questionName);
-         doWork(testrigName, wItem4, null);
-
-         System.out.println("Press any key to post the flows to LogicBlox");
-         System.in.read();
-         WorkItem wItem6 = new WorkItem(testrigName);
-         wItem6.addRequestParam(BfConsts.COMMAND_POST_FLOWS, "");
-         wItem6.addRequestParam(BfConsts.ARG_QUESTION_NAME, questionName);
-         wItem6.addRequestParam(BfConsts.COMMAND_ENV, envName);
-         doWork(testrigName, wItem6, null);
-
-         System.out.println("Press any key to get flow traces");
-         System.in.read();
-         WorkItem wItem7 = new WorkItem(testrigName);
-         wItem7.addRequestParam(BfConsts.COMMAND_QUERY, "");
-         wItem7.addRequestParam(BfConsts.ARG_PREDICATES,
-               BfConsts.PREDICATE_FLOW_PATH_HISTORY);
-         wItem7.addRequestParam(BfConsts.COMMAND_ENV, envName);
-         doWork(
-               testrigName,
-               wItem7,
-               Paths.get(BfConsts.RELPATH_ENVIRONMENTS_DIR, envName,
-                     BfConsts.RELPATH_QUERY_DUMP_DIR).toString());
-
-      }
-      catch (Exception e) {
-         e.printStackTrace();
-      }
-   }
-
-   private void doWork(String testrigName, String commandKey,
-         String commandValue, String resultsDir) throws Exception {
-
-      WorkItem wItem = new WorkItem(testrigName);
-      wItem.addRequestParam(commandKey, commandValue);
-
-      doWork(testrigName, wItem, resultsDir);
-   }
-
-   private void doWork(String testrigName, WorkItem wItem, String resultsDir)
-         throws Exception {
-
-      // bad command for testing
-      // wItem.addRequestParam("badcommand", "");
-
-      queueWork(wItem);
-
-      System.out.println("Press any key to start checking work status");
-      System.in.read();
-
-      WorkStatusCode status = getWorkStatus(wItem.getId());
-
-      while (status != WorkStatusCode.TERMINATEDABNORMALLY
-            && status != WorkStatusCode.TERMINATEDNORMALLY
-            && status != WorkStatusCode.ASSIGNMENTERROR) {
-
-         System.out.printf("status: %s\n", status);
-
-         Thread.sleep(10 * 1000);
-
-         status = getWorkStatus(wItem.getId());
-      }
-
-      System.out.printf("final status: %s\n", status);
-
-      // System.out.println("Press any key to fetch results");
-      // System.in.read();
-
-      // get the results
-      String logFile = wItem.getId() + ".log";
-      // String logFile = "5ea3d4d3-682c-4c8b-8418-08f36fa3e638.log";
-      getObject(testrigName, logFile);
-
-      if (resultsDir != null)
-         getObject(testrigName, resultsDir);
-   }
-
-   private boolean addLocalBatfishWorker() {
-      try {
-         Client client = ClientBuilder.newClient();
-         WebTarget webTarget = client.target(
-               String.format("http://%s%s/%s", _poolMgr,
-                     CoordConsts.SVC_BASE_POOL_MGR,
-                     CoordConsts.SVC_POOL_UPDATE_RSC)).queryParam("add",
-               "localhost:" + BfConsts.SVC_PORT);
-         Response response = webTarget.request(MediaType.APPLICATION_JSON)
-               .get();
-
-         System.out.println(response.getStatus() + " "
-               + response.getStatusInfo() + " " + response);
-
-         if (response.getStatus() != Response.Status.OK.getStatusCode()) {
-            System.err.printf("Did not get an OK response\n");
-            return false;
-         }
-
-         String sobj = response.readEntity(String.class);
-         JSONArray array = new JSONArray(sobj);
-         System.out.printf("response: %s [%s] [%s]\n", array.toString(),
-               array.get(0), array.get(1));
-
-         if (!array.get(0).equals(CoordConsts.SVC_SUCCESS_KEY)) {
-            System.err.printf("got error while checking work status: %s %s\n",
-                  array.get(0), array.get(1));
-            return false;
-         }
-
-         return true;
-      }
-      catch (ProcessingException e) {
-         System.err.printf("unable to connect to %s: %s\n", _workMgr, e
-               .getStackTrace().toString());
-         return false;
-      }
-      catch (Exception e) {
-         System.err.printf("exception: ");
-         e.printStackTrace();
-         return false;
-      }
-   }
-
-   private WorkStatusCode getWorkStatus(UUID parseWorkUUID) {
-      try {
-         Client client = ClientBuilder.newClient();
-         WebTarget webTarget = client.target(
-               String.format("http://%s%s/%s", _workMgr,
-                     CoordConsts.SVC_BASE_WORK_MGR,
-                     CoordConsts.SVC_WORK_GET_WORKSTATUS_RSC)).queryParam(
-               CoordConsts.SVC_WORKID_KEY,
-               UriComponent.encode(parseWorkUUID.toString(),
-                     UriComponent.Type.QUERY_PARAM_SPACE_ENCODED));
-         Response response = webTarget.request(MediaType.APPLICATION_JSON)
-               .get();
-
-         System.out.println(response.getStatus() + " "
-               + response.getStatusInfo() + " " + response);
-
-         if (response.getStatus() != Response.Status.OK.getStatusCode()) {
-            System.err.printf("Did not get an OK response\n");
-            return null;
-         }
-
-         String sobj = response.readEntity(String.class);
-         JSONArray array = new JSONArray(sobj);
-         System.out.printf("response: %s [%s] [%s]\n", array.toString(),
-               array.get(0), array.get(1));
-
-         if (!array.get(0).equals(CoordConsts.SVC_SUCCESS_KEY)) {
-            System.err.printf("got error while checking work status: %s %s\n",
-                  array.get(0), array.get(1));
-            return null;
-         }
-
-         JSONObject jObj = new JSONObject(array.get(1).toString());
-
-         if (!jObj.has(CoordConsts.SVC_WORKSTATUS_KEY)) {
-            System.err.printf("workstatus key not found in: %s\n",
-                  jObj.toString());
-            return null;
-         }
-
-         return WorkStatusCode.valueOf(jObj
-               .getString(CoordConsts.SVC_WORKSTATUS_KEY));
-      }
-      catch (ProcessingException e) {
-         System.err.printf("unable to connect to %s: %s\n", _workMgr, e
-               .getStackTrace().toString());
-         return null;
-      }
-      catch (Exception e) {
-         System.err.printf("exception: ");
-         e.printStackTrace();
-         return null;
-      }
-   }
-
-   private boolean uploadTestrig(String testrigName, String zipfileName) {
-      try {
-
-         Client client = ClientBuilder.newBuilder()
-               .register(MultiPartFeature.class).build();
-         WebTarget webTarget = client.target(String.format("http://%s%s/%s",
-               _workMgr, CoordConsts.SVC_BASE_WORK_MGR,
-               CoordConsts.SVC_WORK_UPLOAD_TESTRIG_RSC));
-
-         MultiPart multiPart = new MultiPart();
-         multiPart.setMediaType(MediaType.MULTIPART_FORM_DATA_TYPE);
-
-         FormDataBodyPart testrigNameBodyPart = new FormDataBodyPart(
-               CoordConsts.SVC_TESTRIG_NAME_KEY, testrigName,
-               MediaType.TEXT_PLAIN_TYPE);
-         multiPart.bodyPart(testrigNameBodyPart);
-
-         FileDataBodyPart fileDataBodyPart = new FileDataBodyPart(
-               CoordConsts.SVC_ZIPFILE_KEY, new File(zipfileName),
-               MediaType.APPLICATION_OCTET_STREAM_TYPE);
-         multiPart.bodyPart(fileDataBodyPart);
-
-         Response response = webTarget.request(MediaType.APPLICATION_JSON)
-               .post(Entity.entity(multiPart, multiPart.getMediaType()));
-
-         System.out.println(response.getStatus() + " "
-               + response.getStatusInfo() + " " + response);
-
-         if (response.getStatus() != Response.Status.OK.getStatusCode()) {
-            System.err.printf("UploadTestrig: Did not get an OK response\n");
-            return false;
-         }
-
-         String sobj = response.readEntity(String.class);
-         JSONArray array = new JSONArray(sobj);
-         System.out.printf("response: %s [%s] [%s]\n", array.toString(),
-               array.get(0), array.get(1));
-
-         if (!array.get(0).equals(CoordConsts.SVC_SUCCESS_KEY)) {
-            System.err.printf("got error while uploading test rig: %s %s\n",
-                  array.get(0), array.get(1));
-            return false;
-         }
-
-         return true;
-      }
-      catch (Exception e) {
-         System.err.printf(
-               "Exception when uploading test rig to %s using (%s, %s)\n",
-               _workMgr, testrigName, zipfileName);
-         e.printStackTrace();
-         return false;
-      }
-   }
-
-   private boolean uploadEnvironment(String testrigName, String envName,
-         String zipfileName) {
-      try {
-
-         Client client = ClientBuilder.newBuilder()
-               .register(MultiPartFeature.class).build();
-         WebTarget webTarget = client.target(String.format("http://%s%s/%s",
-               _workMgr, CoordConsts.SVC_BASE_WORK_MGR,
-               CoordConsts.SVC_WORK_UPLOAD_ENV_RSC));
-
-         MultiPart multiPart = new MultiPart();
-         multiPart.setMediaType(MediaType.MULTIPART_FORM_DATA_TYPE);
-
-         FormDataBodyPart testrigNameBodyPart = new FormDataBodyPart(
-               CoordConsts.SVC_TESTRIG_NAME_KEY, testrigName,
-               MediaType.TEXT_PLAIN_TYPE);
-         multiPart.bodyPart(testrigNameBodyPart);
-
-         FormDataBodyPart envNameBodyPart = new FormDataBodyPart(
-               CoordConsts.SVC_ENV_NAME_KEY, envName, MediaType.TEXT_PLAIN_TYPE);
-         multiPart.bodyPart(envNameBodyPart);
-
-         FileDataBodyPart fileDataBodyPart = new FileDataBodyPart(
-               CoordConsts.SVC_ZIPFILE_KEY, new File(zipfileName),
-               MediaType.APPLICATION_OCTET_STREAM_TYPE);
-         multiPart.bodyPart(fileDataBodyPart);
-
-         Response response = webTarget.request(MediaType.APPLICATION_JSON)
-               .post(Entity.entity(multiPart, multiPart.getMediaType()));
-
-         System.out.println(response.getStatus() + " "
-               + response.getStatusInfo() + " " + response);
-
-         if (response.getStatus() != Response.Status.OK.getStatusCode()) {
-            System.err
-                  .printf("UploadEnvironment: Did not get an OK response\n");
-            return false;
-         }
-
-         String sobj = response.readEntity(String.class);
-         JSONArray array = new JSONArray(sobj);
-         System.out.printf("response: %s [%s] [%s]\n", array.toString(),
-               array.get(0), array.get(1));
-
-         if (!array.get(0).equals(CoordConsts.SVC_SUCCESS_KEY)) {
-            System.err.printf("got error while uploading environment: %s %s\n",
-                  array.get(0), array.get(1));
-            return false;
-         }
-
-         return true;
-      }
-      catch (Exception e) {
-         System.err
-               .printf(
-                     "Exception when uploading environment to %s using (%s, %s, %s)\n",
-                     _workMgr, testrigName, envName, zipfileName);
-         e.printStackTrace();
-         return false;
-      }
-   }
-
-   private boolean uploadQuestion(String testrigName, String qName,
-         String fileName) {
-      try {
-
-         Client client = ClientBuilder.newBuilder()
-               .register(MultiPartFeature.class).build();
-         WebTarget webTarget = client.target(String.format("http://%s%s/%s",
-               _workMgr, CoordConsts.SVC_BASE_WORK_MGR,
-               CoordConsts.SVC_WORK_UPLOAD_QUESTION_RSC));
-
-         MultiPart multiPart = new MultiPart();
-         multiPart.setMediaType(MediaType.MULTIPART_FORM_DATA_TYPE);
-
-         FormDataBodyPart testrigNameBodyPart = new FormDataBodyPart(
-               CoordConsts.SVC_TESTRIG_NAME_KEY, testrigName,
-               MediaType.TEXT_PLAIN_TYPE);
-         multiPart.bodyPart(testrigNameBodyPart);
-
-         FormDataBodyPart qNameBodyPart = new FormDataBodyPart(
-               CoordConsts.SVC_QUESTION_NAME_KEY, qName,
-               MediaType.TEXT_PLAIN_TYPE);
-         multiPart.bodyPart(qNameBodyPart);
-
-         FileDataBodyPart fileDataBodyPart = new FileDataBodyPart(
-               CoordConsts.SVC_FILE_KEY, new File(fileName),
-               MediaType.APPLICATION_OCTET_STREAM_TYPE);
-         multiPart.bodyPart(fileDataBodyPart);
-
-         Response response = webTarget.request(MediaType.APPLICATION_JSON)
-               .post(Entity.entity(multiPart, multiPart.getMediaType()));
-
-         System.out.println(response.getStatus() + " "
-               + response.getStatusInfo() + " " + response);
-
-         if (response.getStatus() != Response.Status.OK.getStatusCode()) {
-            System.err.printf("UploadQuestion: Did not get an OK response\n");
-            return false;
-         }
-
-         String sobj = response.readEntity(String.class);
-         JSONArray array = new JSONArray(sobj);
-         System.out.printf("response: %s [%s] [%s]\n", array.toString(),
-               array.get(0), array.get(1));
-
-         if (!array.get(0).equals(CoordConsts.SVC_SUCCESS_KEY)) {
-            System.err.printf("got error while uploading environment: %s %s\n",
-                  array.get(0), array.get(1));
-            return false;
-         }
-
-         return true;
-      }
-      catch (Exception e) {
-         System.err.printf(
-               "Exception when uploading question to %s using (%s, %s, %s)\n",
-               _workMgr, testrigName, qName, fileName);
-         e.printStackTrace();
-         return false;
-      }
-   }
-
-   private boolean queueWork(WorkItem wItem) {
-
-      try {
-         Client client = ClientBuilder.newClient();
-         WebTarget webTarget = client.target(
-               String.format("http://%s%s/%s", _workMgr,
-                     CoordConsts.SVC_BASE_WORK_MGR,
-                     CoordConsts.SVC_WORK_QUEUE_WORK_RSC)).queryParam(
-               CoordConsts.SVC_WORKITEM_KEY,
-               UriComponent.encode(wItem.toJsonString(),
-                     UriComponent.Type.QUERY_PARAM_SPACE_ENCODED));
-         Response response = webTarget.request(MediaType.APPLICATION_JSON)
-               .get();
-
-         if (response.getStatus() != Response.Status.OK.getStatusCode()) {
-            System.err.printf("QueueWork: Did not get an OK response\n");
-            return false;
-         }
-
-         String sobj = response.readEntity(String.class);
-         JSONArray array = new JSONArray(sobj);
-         System.out.printf("response: %s [%s] [%s]\n", array.toString(),
-               array.get(0), array.get(1));
-
-         if (!array.get(0).equals(CoordConsts.SVC_SUCCESS_KEY)) {
-            System.err.printf("got error while queuing work: %s %s\n",
-                  array.get(0), array.get(1));
-            return false;
-         }
-
-         return true;
-      }
-      catch (ProcessingException e) {
-         System.err.printf("unable to connect to %s: %s\n", _workMgr, e
-               .getStackTrace().toString());
-         return false;
-      }
-      catch (Exception e) {
-         System.err.printf("exception: ");
-         e.printStackTrace();
-         return false;
-      }
-   }
-
-   private boolean getObject(String testrigName, String objectName) {
-      try {
-
-         Client client = ClientBuilder.newBuilder()
-               .register(MultiPartFeature.class).build();
-         WebTarget webTarget = client
-               .target(
-                     String.format("http://%s%s/%s", _workMgr,
-                           CoordConsts.SVC_BASE_WORK_MGR,
-                           CoordConsts.SVC_WORK_GET_OBJECT_RSC))
-               .queryParam(CoordConsts.SVC_TESTRIG_NAME_KEY, testrigName)
-               .queryParam(CoordConsts.SVC_WORK_OBJECT_KEY, objectName);
-
-         Response response = webTarget.request(
-               MediaType.APPLICATION_OCTET_STREAM).get();
-
-         System.out.println(response.getStatus() + " "
-               + response.getStatusInfo() + " " + response);
-
-         if (response.getStatus() != Response.Status.OK.getStatusCode()) {
-            System.err.printf("GetObject: Did not get an OK response\n");
-            return false;
-         }
-
-         // see if we have a filename header
-         String outFileStr = objectName;
-
-         MultivaluedMap<String, String> headers = response.getStringHeaders();
-
-         if (headers.containsKey(CoordConsts.SVC_WORK_FILENAME_HDR)) {
-            String value = headers.getFirst(CoordConsts.SVC_WORK_FILENAME_HDR);
-            if (value != null && !value.equals("")) {
-               outFileStr = value;
-            }
-         }
-
-         File outdir = new File("client");
-         outdir.mkdirs();
-
-         File inFile = response.readEntity(File.class);
-         File outFile = new File(outdir.getAbsolutePath() + "/" + outFileStr);
-
-         inFile.renameTo(outFile);
-
-         FileWriter fr = new FileWriter(inFile);
-         fr.flush();
-         fr.close();
-
-         return true;
-      }
-      catch (Exception e) {
-         System.err.printf(
-               "Exception when uploading test rig to %s using (%s, %s)\n",
-               _workMgr, testrigName, objectName);
-         e.printStackTrace();
-         return false;
-      }
-   }
-=======
-package org.batfish.client;
-
-import java.io.File;
-import java.io.FileWriter;
-import java.nio.file.Paths;
-import java.util.UUID;
-
-import javax.ws.rs.ProcessingException;
-import javax.ws.rs.client.Client;
-import javax.ws.rs.client.ClientBuilder;
-import javax.ws.rs.client.Entity;
-import javax.ws.rs.client.WebTarget;
-import javax.ws.rs.core.MediaType;
-import javax.ws.rs.core.MultivaluedMap;
-import javax.ws.rs.core.Response;
-
-import org.batfish.common.BfConsts;
-import org.batfish.common.CoordConsts;
-import org.batfish.common.CoordConsts.WorkStatusCode;
-import org.batfish.common.WorkItem;
-import org.codehaus.jettison.json.JSONArray;
-import org.codehaus.jettison.json.JSONObject;
-import org.glassfish.jersey.media.multipart.FormDataBodyPart;
-import org.glassfish.jersey.media.multipart.MultiPart;
-import org.glassfish.jersey.media.multipart.MultiPartFeature;
-import org.glassfish.jersey.media.multipart.file.FileDataBodyPart;
-import org.glassfish.jersey.uri.UriComponent;
-
-public class SampleClient {
-
-   private String _workMgr;
-   private String _poolMgr;
-
-   public SampleClient(String workMgr, String poolMgr, String testrigName,
-         String testrigZipfileName, String envName, String envZipfileName,
-         String questionName, String questionFileName) {
-
-      try {
-         _workMgr = workMgr;
-         _poolMgr = poolMgr;
-
-         System.out.println("\nPress any key to add local batfish worker");
-         System.in.read();
-
-         addLocalBatfishWorker();
-
-         System.out.println("\nPress any key to upload test rig:" + testrigName
-               + " / " + testrigZipfileName);
-         System.in.read();
-         uploadTestrig(testrigName, testrigZipfileName);
-
-         System.out.println("Press any key to trigger vendor specific parsing");
-         System.in.read();
-         doWork(testrigName, BfConsts.COMMAND_PARSE_VENDOR_SPECIFIC, "",
-               BfConsts.RELPATH_VENDOR_SPECIFIC_CONFIG_DIR);
-
-         System.out
-               .println("Press any key to trigger vendor independent parsing");
-         System.in.read();
-         doWork(testrigName, BfConsts.COMMAND_PARSE_VENDOR_INDEPENDENT, "",
-               BfConsts.RELPATH_VENDOR_INDEPENDENT_CONFIG_DIR);
-
-         System.out.println("Press any key to upload environment");
-         System.in.read();
-         uploadEnvironment(testrigName, envName, envZipfileName);
-
-         System.out.println("Press any key to generate facts");
-         System.in.read();
-         WorkItem wItem = new WorkItem(testrigName);
-         wItem.addRequestParam(BfConsts.COMMAND_GENERATE_FACT, "");
-         wItem.addRequestParam(BfConsts.COMMAND_ENV, envName);
-         doWork(
-               testrigName,
-               wItem,
-               Paths.get(BfConsts.RELPATH_ENVIRONMENTS_DIR, envName,
-                     BfConsts.RELPATH_FACT_DUMP_DIR).toString());
-
-         System.out.println("Press any key to generate the data plane");
-         System.in.read();
-         WorkItem wItem2 = new WorkItem(testrigName);
-         wItem2.addRequestParam(BfConsts.COMMAND_COMPILE, "");
-         wItem2.addRequestParam(BfConsts.COMMAND_FACTS, "");
-         wItem2.addRequestParam(BfConsts.COMMAND_ENV, envName);
-         doWork(testrigName, wItem2, null);
-
-         System.out.println("Press any key to get the data plane");
-         System.in.read();
-         WorkItem wItem3 = new WorkItem(testrigName);
-         wItem3.addRequestParam(BfConsts.COMMAND_DUMP_DP, "");
-         wItem3.addRequestParam(BfConsts.COMMAND_ENV, envName);
-         doWork(
-               testrigName,
-               wItem3,
-               Paths.get(BfConsts.RELPATH_ENVIRONMENTS_DIR, envName,
-                     BfConsts.RELPATH_DATA_PLANE_DIR).toString());
-
-         System.out
-               .println("Press any key to create the z3 data plane encoding");
-         System.in.read();
-         WorkItem wItem5 = new WorkItem(testrigName);
-         wItem5.addRequestParam(BfConsts.COMMAND_SYNTHESIZE_Z3_DATA_PLANE, "");
-         wItem5.addRequestParam(BfConsts.COMMAND_ENV, envName);
-         doWork(
-               testrigName,
-               wItem5,
-               Paths.get(BfConsts.RELPATH_ENVIRONMENTS_DIR, envName,
-                     BfConsts.RELPATH_Z3_DATA_PLANE_FILE).toString());
-
-         System.out.println("Press any key to upload question");
-         System.in.read();
-         uploadQuestion(testrigName, questionName, questionFileName);
-
-         System.out.println("Press any key to answer the question");
-         System.in.read();
-         WorkItem wItem4 = new WorkItem(testrigName);
-         wItem4.addRequestParam(BfConsts.COMMAND_ANSWER, "");
-         wItem4.addRequestParam(BfConsts.ARG_QUESTION_NAME, questionName);
-         doWork(testrigName, wItem4, null);
-
-         System.out.println("Press any key to post the flows to LogicBlox");
-         System.in.read();
-         WorkItem wItem6 = new WorkItem(testrigName);
-         wItem6.addRequestParam(BfConsts.COMMAND_POST_FLOWS, "");
-         wItem6.addRequestParam(BfConsts.ARG_QUESTION_NAME, questionName);
-         wItem6.addRequestParam(BfConsts.COMMAND_ENV, envName);
-         doWork(testrigName, wItem6, null);
-
-         System.out.println("Press any key to get flow traces");
-         System.in.read();
-         WorkItem wItem7 = new WorkItem(testrigName);
-         wItem7.addRequestParam(BfConsts.COMMAND_QUERY, "");
-         wItem7.addRequestParam(BfConsts.ARG_PREDICATES,
-               BfConsts.PREDICATE_FLOW_PATH_HISTORY);
-         wItem7.addRequestParam(BfConsts.COMMAND_ENV, envName);
-         doWork(
-               testrigName,
-               wItem7,
-               Paths.get(BfConsts.RELPATH_ENVIRONMENTS_DIR, envName,
-                     BfConsts.RELPATH_QUERY_DUMP_DIR).toString());
-
-      }
-      catch (Exception e) {
-         e.printStackTrace();
-      }
-   }
-
-   private void doWork(String testrigName, String commandKey,
-         String commandValue, String resultsDir) throws Exception {
-
-      WorkItem wItem = new WorkItem(testrigName);
-      wItem.addRequestParam(commandKey, commandValue);
-
-      doWork(testrigName, wItem, resultsDir);
-   }
-
-   private void doWork(String testrigName, WorkItem wItem, String resultsDir)
-         throws Exception {
-
-      // bad command for testing
-      // wItem.addRequestParam("badcommand", "");
-
-      queueWork(wItem);
-
-      System.out.println("Press any key to start checking work status");
-      System.in.read();
-
-      WorkStatusCode status = getWorkStatus(wItem.getId());
-
-      while (status != WorkStatusCode.TERMINATEDABNORMALLY
-            && status != WorkStatusCode.TERMINATEDNORMALLY
-            && status != WorkStatusCode.ASSIGNMENTERROR) {
-
-         System.out.printf("status: %s\n", status);
-
-         Thread.sleep(10 * 1000);
-
-         status = getWorkStatus(wItem.getId());
-      }
-
-      System.out.printf("final status: %s\n", status);
-
-      // System.out.println("Press any key to fetch results");
-      // System.in.read();
-
-      // get the results
-      String logFile = wItem.getId() + ".log";
-      // String logFile = "5ea3d4d3-682c-4c8b-8418-08f36fa3e638.log";
-      getObject(testrigName, logFile);
-
-      if (resultsDir != null)
-         getObject(testrigName, resultsDir);
-   }
-
-   private boolean addLocalBatfishWorker() {
-      try {
-         Client client = ClientBuilder.newClient();
-         WebTarget webTarget = client.target(
-               String.format("http://%s%s/%s", _poolMgr,
-                     CoordConsts.SVC_BASE_POOL_MGR,
-                     CoordConsts.SVC_POOL_UPDATE_RSC)).queryParam("add",
-               "localhost:" + BfConsts.SVC_PORT);
-         Response response = webTarget.request(MediaType.APPLICATION_JSON)
-               .get();
-
-         System.out.println(response.getStatus() + " "
-               + response.getStatusInfo() + " " + response);
-
-         if (response.getStatus() != Response.Status.OK.getStatusCode()) {
-            System.err.printf("Did not get an OK response\n");
-            return false;
-         }
-
-         String sobj = response.readEntity(String.class);
-         JSONArray array = new JSONArray(sobj);
-         System.out.printf("response: %s [%s] [%s]\n", array.toString(),
-               array.get(0), array.get(1));
-
-         if (!array.get(0).equals(CoordConsts.SVC_SUCCESS_KEY)) {
-            System.err.printf("got error while checking work status: %s %s\n",
-                  array.get(0), array.get(1));
-            return false;
-         }
-
-         return true;
-      }
-      catch (ProcessingException e) {
-         System.err.printf("unable to connect to %s: %s\n", _workMgr, e
-               .getStackTrace().toString());
-         return false;
-      }
-      catch (Exception e) {
-         System.err.printf("exception: ");
-         e.printStackTrace();
-         return false;
-      }
-   }
-
-   private WorkStatusCode getWorkStatus(UUID parseWorkUUID) {
-      try {
-         Client client = ClientBuilder.newClient();
-         WebTarget webTarget = client.target(
-               String.format("http://%s%s/%s", _workMgr,
-                     CoordConsts.SVC_BASE_WORK_MGR,
-                     CoordConsts.SVC_WORK_GET_WORKSTATUS_RSC)).queryParam(
-               CoordConsts.SVC_WORKID_KEY,
-               UriComponent.encode(parseWorkUUID.toString(),
-                     UriComponent.Type.QUERY_PARAM_SPACE_ENCODED));
-         Response response = webTarget.request(MediaType.APPLICATION_JSON)
-               .get();
-
-         System.out.println(response.getStatus() + " "
-               + response.getStatusInfo() + " " + response);
-
-         if (response.getStatus() != Response.Status.OK.getStatusCode()) {
-            System.err.printf("Did not get an OK response\n");
-            return null;
-         }
-
-         String sobj = response.readEntity(String.class);
-         JSONArray array = new JSONArray(sobj);
-         System.out.printf("response: %s [%s] [%s]\n", array.toString(),
-               array.get(0), array.get(1));
-
-         if (!array.get(0).equals(CoordConsts.SVC_SUCCESS_KEY)) {
-            System.err.printf("got error while checking work status: %s %s\n",
-                  array.get(0), array.get(1));
-            return null;
-         }
-
-         JSONObject jObj = new JSONObject(array.get(1).toString());
-
-         if (!jObj.has(CoordConsts.SVC_WORKSTATUS_KEY)) {
-            System.err.printf("workstatus key not found in: %s\n",
-                  jObj.toString());
-            return null;
-         }
-
-         return WorkStatusCode.valueOf(jObj
-               .getString(CoordConsts.SVC_WORKSTATUS_KEY));
-      }
-      catch (ProcessingException e) {
-         System.err.printf("unable to connect to %s: %s\n", _workMgr, e
-               .getStackTrace().toString());
-         return null;
-      }
-      catch (Exception e) {
-         System.err.printf("exception: ");
-         e.printStackTrace();
-         return null;
-      }
-   }
-
-   private boolean uploadTestrig(String testrigName, String zipfileName) {
-      try {
-
-         Client client = ClientBuilder.newBuilder()
-               .register(MultiPartFeature.class).build();
-         WebTarget webTarget = client.target(String.format("http://%s%s/%s",
-               _workMgr, CoordConsts.SVC_BASE_WORK_MGR,
-               CoordConsts.SVC_WORK_UPLOAD_TESTRIG_RSC));
-
-         MultiPart multiPart = new MultiPart();
-         multiPart.setMediaType(MediaType.MULTIPART_FORM_DATA_TYPE);
-
-         FormDataBodyPart testrigNameBodyPart = new FormDataBodyPart(
-               CoordConsts.SVC_TESTRIG_NAME_KEY, testrigName,
-               MediaType.TEXT_PLAIN_TYPE);
-         multiPart.bodyPart(testrigNameBodyPart);
-
-         FileDataBodyPart fileDataBodyPart = new FileDataBodyPart(
-               CoordConsts.SVC_ZIPFILE_KEY, new File(zipfileName),
-               MediaType.APPLICATION_OCTET_STREAM_TYPE);
-         multiPart.bodyPart(fileDataBodyPart);
-
-         Response response = webTarget.request(MediaType.APPLICATION_JSON)
-               .post(Entity.entity(multiPart, multiPart.getMediaType()));
-
-         System.out.println(response.getStatus() + " "
-               + response.getStatusInfo() + " " + response);
-
-         if (response.getStatus() != Response.Status.OK.getStatusCode()) {
-            System.err.printf("UploadTestrig: Did not get an OK response\n");
-            return false;
-         }
-
-         String sobj = response.readEntity(String.class);
-         JSONArray array = new JSONArray(sobj);
-         System.out.printf("response: %s [%s] [%s]\n", array.toString(),
-               array.get(0), array.get(1));
-
-         if (!array.get(0).equals(CoordConsts.SVC_SUCCESS_KEY)) {
-            System.err.printf("got error while uploading test rig: %s %s\n",
-                  array.get(0), array.get(1));
-            return false;
-         }
-
-         return true;
-      }
-      catch (Exception e) {
-         System.err.printf(
-               "Exception when uploading test rig to %s using (%s, %s)\n",
-               _workMgr, testrigName, zipfileName);
-         e.printStackTrace();
-         return false;
-      }
-   }
-
-   private boolean uploadEnvironment(String testrigName, String envName,
-         String zipfileName) {
-      try {
-
-         Client client = ClientBuilder.newBuilder()
-               .register(MultiPartFeature.class).build();
-         WebTarget webTarget = client.target(String.format("http://%s%s/%s",
-               _workMgr, CoordConsts.SVC_BASE_WORK_MGR,
-               CoordConsts.SVC_WORK_UPLOAD_ENV_RSC));
-
-         MultiPart multiPart = new MultiPart();
-         multiPart.setMediaType(MediaType.MULTIPART_FORM_DATA_TYPE);
-
-         FormDataBodyPart testrigNameBodyPart = new FormDataBodyPart(
-               CoordConsts.SVC_TESTRIG_NAME_KEY, testrigName,
-               MediaType.TEXT_PLAIN_TYPE);
-         multiPart.bodyPart(testrigNameBodyPart);
-
-         FormDataBodyPart envNameBodyPart = new FormDataBodyPart(
-               CoordConsts.SVC_ENV_NAME_KEY, envName, MediaType.TEXT_PLAIN_TYPE);
-         multiPart.bodyPart(envNameBodyPart);
-
-         FileDataBodyPart fileDataBodyPart = new FileDataBodyPart(
-               CoordConsts.SVC_ZIPFILE_KEY, new File(zipfileName),
-               MediaType.APPLICATION_OCTET_STREAM_TYPE);
-         multiPart.bodyPart(fileDataBodyPart);
-
-         Response response = webTarget.request(MediaType.APPLICATION_JSON)
-               .post(Entity.entity(multiPart, multiPart.getMediaType()));
-
-         System.out.println(response.getStatus() + " "
-               + response.getStatusInfo() + " " + response);
-
-         if (response.getStatus() != Response.Status.OK.getStatusCode()) {
-            System.err
-                  .printf("UploadEnvironment: Did not get an OK response\n");
-            return false;
-         }
-
-         String sobj = response.readEntity(String.class);
-         JSONArray array = new JSONArray(sobj);
-         System.out.printf("response: %s [%s] [%s]\n", array.toString(),
-               array.get(0), array.get(1));
-
-         if (!array.get(0).equals(CoordConsts.SVC_SUCCESS_KEY)) {
-            System.err.printf("got error while uploading environment: %s %s\n",
-                  array.get(0), array.get(1));
-            return false;
-         }
-
-         return true;
-      }
-      catch (Exception e) {
-         System.err
-               .printf(
-                     "Exception when uploading environment to %s using (%s, %s, %s)\n",
-                     _workMgr, testrigName, envName, zipfileName);
-         e.printStackTrace();
-         return false;
-      }
-   }
-
-   private boolean uploadQuestion(String testrigName, String qName,
-         String fileName) {
-      try {
-
-         Client client = ClientBuilder.newBuilder()
-               .register(MultiPartFeature.class).build();
-         WebTarget webTarget = client.target(String.format("http://%s%s/%s",
-               _workMgr, CoordConsts.SVC_BASE_WORK_MGR,
-               CoordConsts.SVC_WORK_UPLOAD_QUESTION_RSC));
-
-         MultiPart multiPart = new MultiPart();
-         multiPart.setMediaType(MediaType.MULTIPART_FORM_DATA_TYPE);
-
-         FormDataBodyPart testrigNameBodyPart = new FormDataBodyPart(
-               CoordConsts.SVC_TESTRIG_NAME_KEY, testrigName,
-               MediaType.TEXT_PLAIN_TYPE);
-         multiPart.bodyPart(testrigNameBodyPart);
-
-         FormDataBodyPart qNameBodyPart = new FormDataBodyPart(
-               CoordConsts.SVC_QUESTION_NAME_KEY, qName,
-               MediaType.TEXT_PLAIN_TYPE);
-         multiPart.bodyPart(qNameBodyPart);
-
-         FileDataBodyPart fileDataBodyPart = new FileDataBodyPart(
-               CoordConsts.SVC_FILE_KEY, new File(fileName),
-               MediaType.APPLICATION_OCTET_STREAM_TYPE);
-         multiPart.bodyPart(fileDataBodyPart);
-
-         Response response = webTarget.request(MediaType.APPLICATION_JSON)
-               .post(Entity.entity(multiPart, multiPart.getMediaType()));
-
-         System.out.println(response.getStatus() + " "
-               + response.getStatusInfo() + " " + response);
-
-         if (response.getStatus() != Response.Status.OK.getStatusCode()) {
-            System.err.printf("UploadQuestion: Did not get an OK response\n");
-            return false;
-         }
-
-         String sobj = response.readEntity(String.class);
-         JSONArray array = new JSONArray(sobj);
-         System.out.printf("response: %s [%s] [%s]\n", array.toString(),
-               array.get(0), array.get(1));
-
-         if (!array.get(0).equals(CoordConsts.SVC_SUCCESS_KEY)) {
-            System.err.printf("got error while uploading environment: %s %s\n",
-                  array.get(0), array.get(1));
-            return false;
-         }
-
-         return true;
-      }
-      catch (Exception e) {
-         System.err.printf(
-               "Exception when uploading question to %s using (%s, %s, %s)\n",
-               _workMgr, testrigName, qName, fileName);
-         e.printStackTrace();
-         return false;
-      }
-   }
-
-   private boolean queueWork(WorkItem wItem) {
-
-      try {
-         Client client = ClientBuilder.newClient();
-         WebTarget webTarget = client.target(
-               String.format("http://%s%s/%s", _workMgr,
-                     CoordConsts.SVC_BASE_WORK_MGR,
-                     CoordConsts.SVC_WORK_QUEUE_WORK_RSC)).queryParam(
-               CoordConsts.SVC_WORKITEM_KEY,
-               UriComponent.encode(wItem.toJsonString(),
-                     UriComponent.Type.QUERY_PARAM_SPACE_ENCODED));
-         Response response = webTarget.request(MediaType.APPLICATION_JSON)
-               .get();
-
-         if (response.getStatus() != Response.Status.OK.getStatusCode()) {
-            System.err.printf("QueueWork: Did not get an OK response\n");
-            return false;
-         }
-
-         String sobj = response.readEntity(String.class);
-         JSONArray array = new JSONArray(sobj);
-         System.out.printf("response: %s [%s] [%s]\n", array.toString(),
-               array.get(0), array.get(1));
-
-         if (!array.get(0).equals(CoordConsts.SVC_SUCCESS_KEY)) {
-            System.err.printf("got error while queuing work: %s %s\n",
-                  array.get(0), array.get(1));
-            return false;
-         }
-
-         return true;
-      }
-      catch (ProcessingException e) {
-         System.err.printf("unable to connect to %s: %s\n", _workMgr, e
-               .getStackTrace().toString());
-         return false;
-      }
-      catch (Exception e) {
-         System.err.printf("exception: ");
-         e.printStackTrace();
-         return false;
-      }
-   }
-
-   private boolean getObject(String testrigName, String objectName) {
-      try {
-
-         Client client = ClientBuilder.newBuilder()
-               .register(MultiPartFeature.class).build();
-         WebTarget webTarget = client
-               .target(
-                     String.format("http://%s%s/%s", _workMgr,
-                           CoordConsts.SVC_BASE_WORK_MGR,
-                           CoordConsts.SVC_WORK_GET_OBJECT_RSC))
-               .queryParam(CoordConsts.SVC_TESTRIG_NAME_KEY, testrigName)
-               .queryParam(CoordConsts.SVC_WORK_OBJECT_KEY, objectName);
-
-         Response response = webTarget.request(
-               MediaType.APPLICATION_OCTET_STREAM).get();
-
-         System.out.println(response.getStatus() + " "
-               + response.getStatusInfo() + " " + response);
-
-         if (response.getStatus() != Response.Status.OK.getStatusCode()) {
-            System.err.printf("GetObject: Did not get an OK response\n");
-            return false;
-         }
-
-         // see if we have a filename header
-         String outFileStr = objectName;
-
-         MultivaluedMap<String, String> headers = response.getStringHeaders();
-
-         if (headers.containsKey(CoordConsts.SVC_WORK_FILENAME_HDR)) {
-            String value = headers.getFirst(CoordConsts.SVC_WORK_FILENAME_HDR);
-            if (value != null && !value.equals("")) {
-               outFileStr = value;
-            }
-         }
-
-         File outdir = new File("client");
-         outdir.mkdirs();
-
-         File inFile = response.readEntity(File.class);
-         File outFile = new File(outdir.getAbsolutePath() + "/" + outFileStr);
-
-         inFile.renameTo(outFile);
-
-         FileWriter fr = new FileWriter(inFile);
-         fr.flush();
-         fr.close();
-
-         return true;
-      }
-      catch (Exception e) {
-         System.err.printf(
-               "Exception when uploading test rig to %s using (%s, %s)\n",
-               _workMgr, testrigName, objectName);
-         e.printStackTrace();
-         return false;
-      }
-   }
->>>>>>> 016fa2a7
+package org.batfish.client;
+
+import java.io.File;
+import java.io.FileWriter;
+import java.nio.file.Paths;
+import java.util.UUID;
+
+import javax.ws.rs.ProcessingException;
+import javax.ws.rs.client.Client;
+import javax.ws.rs.client.ClientBuilder;
+import javax.ws.rs.client.Entity;
+import javax.ws.rs.client.WebTarget;
+import javax.ws.rs.core.MediaType;
+import javax.ws.rs.core.MultivaluedMap;
+import javax.ws.rs.core.Response;
+
+import org.batfish.common.BfConsts;
+import org.batfish.common.CoordConsts;
+import org.batfish.common.CoordConsts.WorkStatusCode;
+import org.batfish.common.WorkItem;
+import org.codehaus.jettison.json.JSONArray;
+import org.codehaus.jettison.json.JSONObject;
+import org.glassfish.jersey.media.multipart.FormDataBodyPart;
+import org.glassfish.jersey.media.multipart.MultiPart;
+import org.glassfish.jersey.media.multipart.MultiPartFeature;
+import org.glassfish.jersey.media.multipart.file.FileDataBodyPart;
+import org.glassfish.jersey.uri.UriComponent;
+
+public class SampleClient {
+
+   private String _workMgr;
+   private String _poolMgr;
+
+   public SampleClient(String workMgr, String poolMgr, String testrigName,
+         String testrigZipfileName, String envName, String envZipfileName,
+         String questionName, String questionFileName) {
+
+      try {
+         _workMgr = workMgr;
+         _poolMgr = poolMgr;
+
+         System.out.println("\nPress any key to add local batfish worker");
+         System.in.read();
+
+         addLocalBatfishWorker();
+
+         System.out.println("\nPress any key to upload test rig:" + testrigName
+               + " / " + testrigZipfileName);
+         System.in.read();
+         uploadTestrig(testrigName, testrigZipfileName);
+
+         System.out.println("Press any key to trigger vendor specific parsing");
+         System.in.read();
+         doWork(testrigName, BfConsts.COMMAND_PARSE_VENDOR_SPECIFIC, "",
+               BfConsts.RELPATH_VENDOR_SPECIFIC_CONFIG_DIR);
+
+         System.out
+               .println("Press any key to trigger vendor independent parsing");
+         System.in.read();
+         doWork(testrigName, BfConsts.COMMAND_PARSE_VENDOR_INDEPENDENT, "",
+               BfConsts.RELPATH_VENDOR_INDEPENDENT_CONFIG_DIR);
+
+         System.out.println("Press any key to upload environment");
+         System.in.read();
+         uploadEnvironment(testrigName, envName, envZipfileName);
+
+         System.out.println("Press any key to generate facts");
+         System.in.read();
+         WorkItem wItem = new WorkItem(testrigName);
+         wItem.addRequestParam(BfConsts.COMMAND_GENERATE_FACT, "");
+         wItem.addRequestParam(BfConsts.COMMAND_ENV, envName);
+         doWork(
+               testrigName,
+               wItem,
+               Paths.get(BfConsts.RELPATH_ENVIRONMENTS_DIR, envName,
+                     BfConsts.RELPATH_FACT_DUMP_DIR).toString());
+
+         System.out.println("Press any key to generate the data plane");
+         System.in.read();
+         WorkItem wItem2 = new WorkItem(testrigName);
+         wItem2.addRequestParam(BfConsts.COMMAND_COMPILE, "");
+         wItem2.addRequestParam(BfConsts.COMMAND_FACTS, "");
+         wItem2.addRequestParam(BfConsts.COMMAND_ENV, envName);
+         doWork(testrigName, wItem2, null);
+
+         System.out.println("Press any key to get the data plane");
+         System.in.read();
+         WorkItem wItem3 = new WorkItem(testrigName);
+         wItem3.addRequestParam(BfConsts.COMMAND_DUMP_DP, "");
+         wItem3.addRequestParam(BfConsts.COMMAND_ENV, envName);
+         doWork(
+               testrigName,
+               wItem3,
+               Paths.get(BfConsts.RELPATH_ENVIRONMENTS_DIR, envName,
+                     BfConsts.RELPATH_DATA_PLANE_DIR).toString());
+
+         System.out
+               .println("Press any key to create the z3 data plane encoding");
+         System.in.read();
+         WorkItem wItem5 = new WorkItem(testrigName);
+         wItem5.addRequestParam(BfConsts.COMMAND_SYNTHESIZE_Z3_DATA_PLANE, "");
+         wItem5.addRequestParam(BfConsts.COMMAND_ENV, envName);
+         doWork(
+               testrigName,
+               wItem5,
+               Paths.get(BfConsts.RELPATH_ENVIRONMENTS_DIR, envName,
+                     BfConsts.RELPATH_Z3_DATA_PLANE_FILE).toString());
+
+         System.out.println("Press any key to upload question");
+         System.in.read();
+         uploadQuestion(testrigName, questionName, questionFileName);
+
+         System.out.println("Press any key to answer the question");
+         System.in.read();
+         WorkItem wItem4 = new WorkItem(testrigName);
+         wItem4.addRequestParam(BfConsts.COMMAND_ANSWER, "");
+         wItem4.addRequestParam(BfConsts.ARG_QUESTION_NAME, questionName);
+         doWork(testrigName, wItem4, null);
+
+         System.out.println("Press any key to post the flows to LogicBlox");
+         System.in.read();
+         WorkItem wItem6 = new WorkItem(testrigName);
+         wItem6.addRequestParam(BfConsts.COMMAND_POST_FLOWS, "");
+         wItem6.addRequestParam(BfConsts.ARG_QUESTION_NAME, questionName);
+         wItem6.addRequestParam(BfConsts.COMMAND_ENV, envName);
+         doWork(testrigName, wItem6, null);
+
+         System.out.println("Press any key to get flow traces");
+         System.in.read();
+         WorkItem wItem7 = new WorkItem(testrigName);
+         wItem7.addRequestParam(BfConsts.COMMAND_QUERY, "");
+         wItem7.addRequestParam(BfConsts.ARG_PREDICATES,
+               BfConsts.PREDICATE_FLOW_PATH_HISTORY);
+         wItem7.addRequestParam(BfConsts.COMMAND_ENV, envName);
+         doWork(
+               testrigName,
+               wItem7,
+               Paths.get(BfConsts.RELPATH_ENVIRONMENTS_DIR, envName,
+                     BfConsts.RELPATH_QUERY_DUMP_DIR).toString());
+
+      }
+      catch (Exception e) {
+         e.printStackTrace();
+      }
+   }
+
+   private void doWork(String testrigName, String commandKey,
+         String commandValue, String resultsDir) throws Exception {
+
+      WorkItem wItem = new WorkItem(testrigName);
+      wItem.addRequestParam(commandKey, commandValue);
+
+      doWork(testrigName, wItem, resultsDir);
+   }
+
+   private void doWork(String testrigName, WorkItem wItem, String resultsDir)
+         throws Exception {
+
+      // bad command for testing
+      // wItem.addRequestParam("badcommand", "");
+
+      queueWork(wItem);
+
+      System.out.println("Press any key to start checking work status");
+      System.in.read();
+
+      WorkStatusCode status = getWorkStatus(wItem.getId());
+
+      while (status != WorkStatusCode.TERMINATEDABNORMALLY
+            && status != WorkStatusCode.TERMINATEDNORMALLY
+            && status != WorkStatusCode.ASSIGNMENTERROR) {
+
+         System.out.printf("status: %s\n", status);
+
+         Thread.sleep(10 * 1000);
+
+         status = getWorkStatus(wItem.getId());
+      }
+
+      System.out.printf("final status: %s\n", status);
+
+      // System.out.println("Press any key to fetch results");
+      // System.in.read();
+
+      // get the results
+      String logFile = wItem.getId() + ".log";
+      // String logFile = "5ea3d4d3-682c-4c8b-8418-08f36fa3e638.log";
+      getObject(testrigName, logFile);
+
+      if (resultsDir != null)
+         getObject(testrigName, resultsDir);
+   }
+
+   private boolean addLocalBatfishWorker() {
+      try {
+         Client client = ClientBuilder.newClient();
+         WebTarget webTarget = client.target(
+               String.format("http://%s%s/%s", _poolMgr,
+                     CoordConsts.SVC_BASE_POOL_MGR,
+                     CoordConsts.SVC_POOL_UPDATE_RSC)).queryParam("add",
+               "localhost:" + BfConsts.SVC_PORT);
+         Response response = webTarget.request(MediaType.APPLICATION_JSON)
+               .get();
+
+         System.out.println(response.getStatus() + " "
+               + response.getStatusInfo() + " " + response);
+
+         if (response.getStatus() != Response.Status.OK.getStatusCode()) {
+            System.err.printf("Did not get an OK response\n");
+            return false;
+         }
+
+         String sobj = response.readEntity(String.class);
+         JSONArray array = new JSONArray(sobj);
+         System.out.printf("response: %s [%s] [%s]\n", array.toString(),
+               array.get(0), array.get(1));
+
+         if (!array.get(0).equals(CoordConsts.SVC_SUCCESS_KEY)) {
+            System.err.printf("got error while checking work status: %s %s\n",
+                  array.get(0), array.get(1));
+            return false;
+         }
+
+         return true;
+      }
+      catch (ProcessingException e) {
+         System.err.printf("unable to connect to %s: %s\n", _workMgr, e
+               .getStackTrace().toString());
+         return false;
+      }
+      catch (Exception e) {
+         System.err.printf("exception: ");
+         e.printStackTrace();
+         return false;
+      }
+   }
+
+   private WorkStatusCode getWorkStatus(UUID parseWorkUUID) {
+      try {
+         Client client = ClientBuilder.newClient();
+         WebTarget webTarget = client.target(
+               String.format("http://%s%s/%s", _workMgr,
+                     CoordConsts.SVC_BASE_WORK_MGR,
+                     CoordConsts.SVC_WORK_GET_WORKSTATUS_RSC)).queryParam(
+               CoordConsts.SVC_WORKID_KEY,
+               UriComponent.encode(parseWorkUUID.toString(),
+                     UriComponent.Type.QUERY_PARAM_SPACE_ENCODED));
+         Response response = webTarget.request(MediaType.APPLICATION_JSON)
+               .get();
+
+         System.out.println(response.getStatus() + " "
+               + response.getStatusInfo() + " " + response);
+
+         if (response.getStatus() != Response.Status.OK.getStatusCode()) {
+            System.err.printf("Did not get an OK response\n");
+            return null;
+         }
+
+         String sobj = response.readEntity(String.class);
+         JSONArray array = new JSONArray(sobj);
+         System.out.printf("response: %s [%s] [%s]\n", array.toString(),
+               array.get(0), array.get(1));
+
+         if (!array.get(0).equals(CoordConsts.SVC_SUCCESS_KEY)) {
+            System.err.printf("got error while checking work status: %s %s\n",
+                  array.get(0), array.get(1));
+            return null;
+         }
+
+         JSONObject jObj = new JSONObject(array.get(1).toString());
+
+         if (!jObj.has(CoordConsts.SVC_WORKSTATUS_KEY)) {
+            System.err.printf("workstatus key not found in: %s\n",
+                  jObj.toString());
+            return null;
+         }
+
+         return WorkStatusCode.valueOf(jObj
+               .getString(CoordConsts.SVC_WORKSTATUS_KEY));
+      }
+      catch (ProcessingException e) {
+         System.err.printf("unable to connect to %s: %s\n", _workMgr, e
+               .getStackTrace().toString());
+         return null;
+      }
+      catch (Exception e) {
+         System.err.printf("exception: ");
+         e.printStackTrace();
+         return null;
+      }
+   }
+
+   private boolean uploadTestrig(String testrigName, String zipfileName) {
+      try {
+
+         Client client = ClientBuilder.newBuilder()
+               .register(MultiPartFeature.class).build();
+         WebTarget webTarget = client.target(String.format("http://%s%s/%s",
+               _workMgr, CoordConsts.SVC_BASE_WORK_MGR,
+               CoordConsts.SVC_WORK_UPLOAD_TESTRIG_RSC));
+
+         MultiPart multiPart = new MultiPart();
+         multiPart.setMediaType(MediaType.MULTIPART_FORM_DATA_TYPE);
+
+         FormDataBodyPart testrigNameBodyPart = new FormDataBodyPart(
+               CoordConsts.SVC_TESTRIG_NAME_KEY, testrigName,
+               MediaType.TEXT_PLAIN_TYPE);
+         multiPart.bodyPart(testrigNameBodyPart);
+
+         FileDataBodyPart fileDataBodyPart = new FileDataBodyPart(
+               CoordConsts.SVC_ZIPFILE_KEY, new File(zipfileName),
+               MediaType.APPLICATION_OCTET_STREAM_TYPE);
+         multiPart.bodyPart(fileDataBodyPart);
+
+         Response response = webTarget.request(MediaType.APPLICATION_JSON)
+               .post(Entity.entity(multiPart, multiPart.getMediaType()));
+
+         System.out.println(response.getStatus() + " "
+               + response.getStatusInfo() + " " + response);
+
+         if (response.getStatus() != Response.Status.OK.getStatusCode()) {
+            System.err.printf("UploadTestrig: Did not get an OK response\n");
+            return false;
+         }
+
+         String sobj = response.readEntity(String.class);
+         JSONArray array = new JSONArray(sobj);
+         System.out.printf("response: %s [%s] [%s]\n", array.toString(),
+               array.get(0), array.get(1));
+
+         if (!array.get(0).equals(CoordConsts.SVC_SUCCESS_KEY)) {
+            System.err.printf("got error while uploading test rig: %s %s\n",
+                  array.get(0), array.get(1));
+            return false;
+         }
+
+         return true;
+      }
+      catch (Exception e) {
+         System.err.printf(
+               "Exception when uploading test rig to %s using (%s, %s)\n",
+               _workMgr, testrigName, zipfileName);
+         e.printStackTrace();
+         return false;
+      }
+   }
+
+   private boolean uploadEnvironment(String testrigName, String envName,
+         String zipfileName) {
+      try {
+
+         Client client = ClientBuilder.newBuilder()
+               .register(MultiPartFeature.class).build();
+         WebTarget webTarget = client.target(String.format("http://%s%s/%s",
+               _workMgr, CoordConsts.SVC_BASE_WORK_MGR,
+               CoordConsts.SVC_WORK_UPLOAD_ENV_RSC));
+
+         MultiPart multiPart = new MultiPart();
+         multiPart.setMediaType(MediaType.MULTIPART_FORM_DATA_TYPE);
+
+         FormDataBodyPart testrigNameBodyPart = new FormDataBodyPart(
+               CoordConsts.SVC_TESTRIG_NAME_KEY, testrigName,
+               MediaType.TEXT_PLAIN_TYPE);
+         multiPart.bodyPart(testrigNameBodyPart);
+
+         FormDataBodyPart envNameBodyPart = new FormDataBodyPart(
+               CoordConsts.SVC_ENV_NAME_KEY, envName, MediaType.TEXT_PLAIN_TYPE);
+         multiPart.bodyPart(envNameBodyPart);
+
+         FileDataBodyPart fileDataBodyPart = new FileDataBodyPart(
+               CoordConsts.SVC_ZIPFILE_KEY, new File(zipfileName),
+               MediaType.APPLICATION_OCTET_STREAM_TYPE);
+         multiPart.bodyPart(fileDataBodyPart);
+
+         Response response = webTarget.request(MediaType.APPLICATION_JSON)
+               .post(Entity.entity(multiPart, multiPart.getMediaType()));
+
+         System.out.println(response.getStatus() + " "
+               + response.getStatusInfo() + " " + response);
+
+         if (response.getStatus() != Response.Status.OK.getStatusCode()) {
+            System.err
+                  .printf("UploadEnvironment: Did not get an OK response\n");
+            return false;
+         }
+
+         String sobj = response.readEntity(String.class);
+         JSONArray array = new JSONArray(sobj);
+         System.out.printf("response: %s [%s] [%s]\n", array.toString(),
+               array.get(0), array.get(1));
+
+         if (!array.get(0).equals(CoordConsts.SVC_SUCCESS_KEY)) {
+            System.err.printf("got error while uploading environment: %s %s\n",
+                  array.get(0), array.get(1));
+            return false;
+         }
+
+         return true;
+      }
+      catch (Exception e) {
+         System.err
+               .printf(
+                     "Exception when uploading environment to %s using (%s, %s, %s)\n",
+                     _workMgr, testrigName, envName, zipfileName);
+         e.printStackTrace();
+         return false;
+      }
+   }
+
+   private boolean uploadQuestion(String testrigName, String qName,
+         String fileName) {
+      try {
+
+         Client client = ClientBuilder.newBuilder()
+               .register(MultiPartFeature.class).build();
+         WebTarget webTarget = client.target(String.format("http://%s%s/%s",
+               _workMgr, CoordConsts.SVC_BASE_WORK_MGR,
+               CoordConsts.SVC_WORK_UPLOAD_QUESTION_RSC));
+
+         MultiPart multiPart = new MultiPart();
+         multiPart.setMediaType(MediaType.MULTIPART_FORM_DATA_TYPE);
+
+         FormDataBodyPart testrigNameBodyPart = new FormDataBodyPart(
+               CoordConsts.SVC_TESTRIG_NAME_KEY, testrigName,
+               MediaType.TEXT_PLAIN_TYPE);
+         multiPart.bodyPart(testrigNameBodyPart);
+
+         FormDataBodyPart qNameBodyPart = new FormDataBodyPart(
+               CoordConsts.SVC_QUESTION_NAME_KEY, qName,
+               MediaType.TEXT_PLAIN_TYPE);
+         multiPart.bodyPart(qNameBodyPart);
+
+         FileDataBodyPart fileDataBodyPart = new FileDataBodyPart(
+               CoordConsts.SVC_FILE_KEY, new File(fileName),
+               MediaType.APPLICATION_OCTET_STREAM_TYPE);
+         multiPart.bodyPart(fileDataBodyPart);
+
+         Response response = webTarget.request(MediaType.APPLICATION_JSON)
+               .post(Entity.entity(multiPart, multiPart.getMediaType()));
+
+         System.out.println(response.getStatus() + " "
+               + response.getStatusInfo() + " " + response);
+
+         if (response.getStatus() != Response.Status.OK.getStatusCode()) {
+            System.err.printf("UploadQuestion: Did not get an OK response\n");
+            return false;
+         }
+
+         String sobj = response.readEntity(String.class);
+         JSONArray array = new JSONArray(sobj);
+         System.out.printf("response: %s [%s] [%s]\n", array.toString(),
+               array.get(0), array.get(1));
+
+         if (!array.get(0).equals(CoordConsts.SVC_SUCCESS_KEY)) {
+            System.err.printf("got error while uploading environment: %s %s\n",
+                  array.get(0), array.get(1));
+            return false;
+         }
+
+         return true;
+      }
+      catch (Exception e) {
+         System.err.printf(
+               "Exception when uploading question to %s using (%s, %s, %s)\n",
+               _workMgr, testrigName, qName, fileName);
+         e.printStackTrace();
+         return false;
+      }
+   }
+
+   private boolean queueWork(WorkItem wItem) {
+
+      try {
+         Client client = ClientBuilder.newClient();
+         WebTarget webTarget = client.target(
+               String.format("http://%s%s/%s", _workMgr,
+                     CoordConsts.SVC_BASE_WORK_MGR,
+                     CoordConsts.SVC_WORK_QUEUE_WORK_RSC)).queryParam(
+               CoordConsts.SVC_WORKITEM_KEY,
+               UriComponent.encode(wItem.toJsonString(),
+                     UriComponent.Type.QUERY_PARAM_SPACE_ENCODED));
+         Response response = webTarget.request(MediaType.APPLICATION_JSON)
+               .get();
+
+         if (response.getStatus() != Response.Status.OK.getStatusCode()) {
+            System.err.printf("QueueWork: Did not get an OK response\n");
+            return false;
+         }
+
+         String sobj = response.readEntity(String.class);
+         JSONArray array = new JSONArray(sobj);
+         System.out.printf("response: %s [%s] [%s]\n", array.toString(),
+               array.get(0), array.get(1));
+
+         if (!array.get(0).equals(CoordConsts.SVC_SUCCESS_KEY)) {
+            System.err.printf("got error while queuing work: %s %s\n",
+                  array.get(0), array.get(1));
+            return false;
+         }
+
+         return true;
+      }
+      catch (ProcessingException e) {
+         System.err.printf("unable to connect to %s: %s\n", _workMgr, e
+               .getStackTrace().toString());
+         return false;
+      }
+      catch (Exception e) {
+         System.err.printf("exception: ");
+         e.printStackTrace();
+         return false;
+      }
+   }
+
+   private boolean getObject(String testrigName, String objectName) {
+      try {
+
+         Client client = ClientBuilder.newBuilder()
+               .register(MultiPartFeature.class).build();
+         WebTarget webTarget = client
+               .target(
+                     String.format("http://%s%s/%s", _workMgr,
+                           CoordConsts.SVC_BASE_WORK_MGR,
+                           CoordConsts.SVC_WORK_GET_OBJECT_RSC))
+               .queryParam(CoordConsts.SVC_TESTRIG_NAME_KEY, testrigName)
+               .queryParam(CoordConsts.SVC_WORK_OBJECT_KEY, objectName);
+
+         Response response = webTarget.request(
+               MediaType.APPLICATION_OCTET_STREAM).get();
+
+         System.out.println(response.getStatus() + " "
+               + response.getStatusInfo() + " " + response);
+
+         if (response.getStatus() != Response.Status.OK.getStatusCode()) {
+            System.err.printf("GetObject: Did not get an OK response\n");
+            return false;
+         }
+
+         // see if we have a filename header
+         String outFileStr = objectName;
+
+         MultivaluedMap<String, String> headers = response.getStringHeaders();
+
+         if (headers.containsKey(CoordConsts.SVC_WORK_FILENAME_HDR)) {
+            String value = headers.getFirst(CoordConsts.SVC_WORK_FILENAME_HDR);
+            if (value != null && !value.equals("")) {
+               outFileStr = value;
+            }
+         }
+
+         File outdir = new File("client");
+         outdir.mkdirs();
+
+         File inFile = response.readEntity(File.class);
+         File outFile = new File(outdir.getAbsolutePath() + "/" + outFileStr);
+
+         inFile.renameTo(outFile);
+
+         FileWriter fr = new FileWriter(inFile);
+         fr.flush();
+         fr.close();
+
+         return true;
+      }
+      catch (Exception e) {
+         System.err.printf(
+               "Exception when uploading test rig to %s using (%s, %s)\n",
+               _workMgr, testrigName, objectName);
+         e.printStackTrace();
+         return false;
+      }
+   }
 }