parser grammar Cisco_ospf;

import Cisco_common;

options {
   tokenVocab = CiscoLexer;
}

area_ipv6_ro_stanza
:
   AREA ~NEWLINE* NEWLINE
;

area_nssa_ro_stanza
:
   AREA
   (
      area_int = DEC
      | area_ip = IP_ADDRESS
   ) NSSA
   (
      NO_SUMMARY
      | DEFAULT_INFORMATION_ORIGINATE
   )* NEWLINE
;

area_stub_ro_stanza
:
   AREA
   (
      area_int = DEC
      | area_ip = IP_ADDRESS
   ) STUB
   (
      NO_SUMMARY
   )* NEWLINE
;

area_xr_ro_stanza
:
   AREA
   (
      area_int = DEC
      | area_ip = IP_ADDRESS
   )
   NEWLINE
   (
     AUTHENTICATION MESSAGE_DIGEST? NEWLINE
     |  NSSA NO_REDISTRIBUTION?
         (DEFAULT_INFORMATION_ORIGINATE (METRIC DEC)? (METRIC_TYPE DIGIT)?)?
         NO_SUMMARY? NEWLINE
     | interface_xr_ro_stanza
   )*
;

auto_cost_ipv6_ro_stanza
:
   AUTO_COST REFERENCE_BANDWIDTH DEC NEWLINE
;

default_information_ipv6_ro_stanza
:
   DEFAULT_INFORMATION ~NEWLINE* NEWLINE
;

default_information_ro_stanza
:
   DEFAULT_INFORMATION ORIGINATE
   (
      (
         METRIC metric = DEC
      )
      |
      (
         METRIC_TYPE metric_type = DEC
      )
      | ALWAYS
      |
      (
         ROUTE_MAP map = VARIABLE 
      )      
      |
      (
         ROUTE_POLICY policy = VARIABLE 
      )
      | TAG DEC
   )* NEWLINE
;

distance_ipv6_ro_stanza
:
   DISTANCE value = DEC NEWLINE
;

distance_ro_stanza
:
   DISTANCE value = DEC NEWLINE
;

interface_xr_ro_stanza
:
   INTERFACE name = interface_name NEWLINE
   interface_xr_ro_tail*
;

interface_xr_ro_tail
:
  (
     NETWORK
       (BROADCAST | NON_BROADCAST | (POINT_TO_MULTIPOINT NON_BROADCAST?) | POINT_TO_POINT)
    | PRIORITY DEC
    | PASSIVE (ENABLE | DISABLE)?
  ) NEWLINE
;

ipv6_ro_stanza
:
   area_ipv6_ro_stanza
   | auto_cost_ipv6_ro_stanza
   | default_information_ipv6_ro_stanza
   | distance_ipv6_ro_stanza
   | log_adjacency_changes_ipv6_ro_stanza
   | maximum_paths_ipv6_ro_stanza
   | passive_interface_ipv6_ro_stanza
   | redistribute_ipv6_ro_stanza
   | router_id_ipv6_ro_stanza
;

ipv6_router_ospf_stanza
:
   IPV6 ROUTER OSPF procnum = DEC NEWLINE
   (
      rosl += ipv6_ro_stanza
   )+
;

log_adjacency_changes_ipv6_ro_stanza
:
   LOG_ADJACENCY_CHANGES NEWLINE
;

maximum_paths_ipv6_ro_stanza
:
   MAXIMUM_PATHS DEC NEWLINE
;

maximum_paths_ro_stanza
:
   MAXIMUM_PATHS DEC NEWLINE
;

network_ro_stanza
:
   NETWORK
   (
      (
         ip = IP_ADDRESS wildcard = IP_ADDRESS
      )
      | prefix = IP_PREFIX
   ) AREA
   (
      area_int = DEC
      | area_ip = IP_ADDRESS
   ) NEWLINE
;

null_ro_stanza
:
   null_standalone_ro_stanza
;

null_standalone_ro_stanza
:
   NO?
   (
      (
         AREA
         (
            DEC
            | IP_ADDRESS
         ) AUTHENTICATION
      )
      | AUTHENTICATION MESSAGE_DIGEST? 
      | AUTO_COST
      | BFD
      | DISTRIBUTE_LIST
<<<<<<< HEAD
      | GRACEFUL_RESTART
      | LOG_ADJACENCY_CHANGES
=======
      | LOG_ADJACENCY_CHANGES DETAIL?
      | LOG ADJACENCY CHANGES (DETAIL | DISABLE)?
>>>>>>> 4ded517d
      | MAX_LSA
      | MAX_METRIC
      | MTU_IGNORE (DISABLE | ENABLE)?
      | NSF
      | NSR
      | RFC1583COMPATIBILITY
   ) ~NEWLINE* NEWLINE
;

passive_interface_ipv6_ro_stanza
:
   NO? PASSIVE_INTERFACE ~NEWLINE* NEWLINE
;

passive_interface_default_ro_stanza
:
   PASSIVE_INTERFACE DEFAULT NEWLINE
;

passive_interface_ro_stanza
:
   NO? PASSIVE_INTERFACE i = VARIABLE NEWLINE
;

redistribute_bgp_ro_stanza
:
   REDISTRIBUTE BGP as = DEC
   (
      (
         METRIC metric = DEC
      )
      |
      (
         METRIC_TYPE type = DEC
      )
      |
      (
         ROUTE_MAP map = VARIABLE
      )
      | subnets = SUBNETS
      |
      (
         TAG tag = DEC
      )
   )* NEWLINE
;

redistribute_ipv6_ro_stanza
:
   REDISTRIBUTE ~NEWLINE* NEWLINE
;

redistribute_connected_ro_stanza
:
   REDISTRIBUTE CONNECTED
   (
      (
         METRIC metric = DEC
      )
      |
      (
         METRIC_TYPE type = DEC
      )
      |
      (
         ROUTE_MAP map = VARIABLE
      )
      | subnets = SUBNETS
      |
      (
         TAG tag = DEC
      )
   )* NEWLINE
;

redistribute_rip_ro_stanza
:
   REDISTRIBUTE RIP ~NEWLINE* NEWLINE
;

redistribute_static_ro_stanza
:
   REDISTRIBUTE STATIC
   (
      (
         METRIC metric = DEC
      )
      |
      (
         METRIC_TYPE type = DEC
      )
      |
      (
         ROUTE_MAP map = VARIABLE
      )
      | subnets = SUBNETS
      |
      (
         TAG tag = DEC
      )
   )* NEWLINE
;

ro_stanza
:
   area_nssa_ro_stanza
   | area_stub_ro_stanza
   | area_xr_ro_stanza
   | default_information_ro_stanza
   | distance_ro_stanza
   | maximum_paths_ro_stanza
   | network_ro_stanza
   | null_ro_stanza
   | passive_interface_default_ro_stanza
   | passive_interface_ro_stanza
   | redistribute_bgp_ro_stanza
   | redistribute_connected_ro_stanza
   | redistribute_rip_ro_stanza
   | redistribute_static_ro_stanza
   | router_id_ro_stanza
   | summary_address_ro_stanza
;

router_id_ipv6_ro_stanza
:
   ROUTER_ID ~NEWLINE* NEWLINE
;

router_id_ro_stanza
:
   ROUTER_ID ip = IP_ADDRESS NEWLINE
;

router_ospf_stanza
:
   ROUTER OSPF procnum = DEC
   (
      VRF vrf = variable
   )? NEWLINE router_ospf_stanza_tail
;

router_ospf_stanza_tail
:
   (
      rosl += ro_stanza
   )+
;

summary_address_ro_stanza
:
   SUMMARY_ADDRESS network = IP_ADDRESS mask = IP_ADDRESS NOT_ADVERTISE?
   NEWLINE
;<|MERGE_RESOLUTION|>--- conflicted
+++ resolved
@@ -184,13 +184,8 @@
       | AUTO_COST
       | BFD
       | DISTRIBUTE_LIST
-<<<<<<< HEAD
       | GRACEFUL_RESTART
       | LOG_ADJACENCY_CHANGES
-=======
-      | LOG_ADJACENCY_CHANGES DETAIL?
-      | LOG ADJACENCY CHANGES (DETAIL | DISABLE)?
->>>>>>> 4ded517d
       | MAX_LSA
       | MAX_METRIC
       | MTU_IGNORE (DISABLE | ENABLE)?
