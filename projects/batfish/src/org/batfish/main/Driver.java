package org.batfish.main;

import java.net.URI;
import java.nio.file.Path;
import java.nio.file.Paths;
import java.util.Arrays;
import java.util.Date;
import java.util.HashMap;
import java.util.List;

import javax.ws.rs.ProcessingException;
import javax.ws.rs.client.Client;
import javax.ws.rs.client.WebTarget;
import javax.ws.rs.core.MediaType;
import javax.ws.rs.core.Response;
import javax.ws.rs.core.UriBuilder;

import org.apache.commons.lang.exception.ExceptionUtils;
import org.batfish.common.BatfishLogger;
import org.batfish.common.BfConsts;
import org.batfish.common.CleanBatfishException;
import org.batfish.common.CoordConsts;
import org.batfish.common.BfConsts.TaskStatus;
import org.batfish.common.Util;
import org.batfish.main.Settings.EnvironmentSettings;
import org.codehaus.jettison.json.JSONArray;
import org.glassfish.jersey.grizzly2.httpserver.GrizzlyHttpServerFactory;
import org.glassfish.jersey.jettison.JettisonFeature;
import org.glassfish.jersey.server.ResourceConfig;

public class Driver {

   private static boolean _idle = true;

   private static Date _lastPollFromCoordinator = new Date();
<<<<<<< HEAD
   
=======

>>>>>>> 00effa49
   private static BatfishLogger _mainLogger = null;

   private static Settings _mainSettings = null;

   private static HashMap<String, Task> _taskLog;

   private static final String SERVICE_URL = "http://0.0.0.0";

   private static void applyAutoBaseDir(final Settings settings) {
      String baseDir = settings.getAutoBaseDir();
      if (baseDir != null) {
         EnvironmentSettings envSettings = settings
               .getBaseEnvironmentSettings();
         EnvironmentSettings diffEnvSettings = settings
               .getDiffEnvironmentSettings();
         settings.setSerializeIndependentPath(Paths.get(baseDir,
               BfConsts.RELPATH_VENDOR_INDEPENDENT_CONFIG_DIR).toString());
         settings.setSerializeVendorPath(Paths.get(baseDir,
               BfConsts.RELPATH_VENDOR_SPECIFIC_CONFIG_DIR).toString());
         settings.setTestRigPath(Paths.get(baseDir,
               BfConsts.RELPATH_TEST_RIG_DIR).toString());
         settings.setLogicDir(_mainSettings.getLogicDir());
         settings.setProtocolDependencyGraphPath(Paths.get(baseDir,
               BfConsts.RELPATH_PROTOCOL_DEPENDENCY_GRAPH).toString());
         String envName = settings.getEnvironmentName();
         if (envName != null) {
            envSettings.setName(envName);
            Path envPath = Paths.get(baseDir,
                  BfConsts.RELPATH_ENVIRONMENTS_DIR, envName);
            envSettings.setControlPlaneFactsDir(envPath.resolve(
                  BfConsts.RELPATH_CONTROL_PLANE_FACTS_DIR).toString());
            envSettings.setNxtnetDataPlaneInputFile(envPath.resolve(
                  BfConsts.RELPATH_NXTNET_INPUT_FILE).toString());
            envSettings.setNxtnetDataPlaneOutputDir(envPath.resolve(
                  BfConsts.RELPATH_NXTNET_OUTPUT_DIR).toString());
            envSettings.setDataPlanePath(envPath.resolve(
                  BfConsts.RELPATH_DATA_PLANE_DIR).toString());
            settings.setZ3DataPlaneFile(envPath.resolve(
                  BfConsts.RELPATH_Z3_DATA_PLANE_FILE).toString());
            Path envDirPath = envPath.resolve(BfConsts.RELPATH_ENV_DIR);
            envSettings.setNodeBlacklistPath(envDirPath.resolve(
                  BfConsts.RELPATH_NODE_BLACKLIST_FILE).toString());
            envSettings.setInterfaceBlacklistPath(envDirPath.resolve(
                  BfConsts.RELPATH_INTERFACE_BLACKLIST_FILE).toString());
            envSettings.setEdgeBlacklistPath(envDirPath.resolve(
                  BfConsts.RELPATH_EDGE_BLACKLIST_FILE).toString());
            envSettings.setSerializedTopologyPath(envDirPath.resolve(
                  BfConsts.RELPATH_TOPOLOGY_FILE).toString());
            envSettings.setDeltaConfigurationsDir(envDirPath.resolve(
                  BfConsts.RELPATH_CONFIGURATIONS_DIR).toString());
            settings.setPrecomputedRoutesPath(envPath.resolve(
                  BfConsts.RELPATH_PRECOMPUTED_ROUTES).toString());
         }
         String diffEnvName = settings.getDiffEnvironmentName();
         if (diffEnvName != null) {
            diffEnvSettings.setName(diffEnvName);
            Path diffEnvPath = Paths.get(baseDir,
                  BfConsts.RELPATH_ENVIRONMENTS_DIR, diffEnvName);
            diffEnvSettings.setControlPlaneFactsDir(diffEnvPath.resolve(
                  BfConsts.RELPATH_CONTROL_PLANE_FACTS_DIR).toString());
            diffEnvSettings.setNxtnetDataPlaneInputFile(diffEnvPath.resolve(
                  BfConsts.RELPATH_NXTNET_INPUT_FILE).toString());
            diffEnvSettings.setNxtnetDataPlaneOutputDir(diffEnvPath.resolve(
                  BfConsts.RELPATH_NXTNET_OUTPUT_DIR).toString());
            diffEnvSettings.setDataPlanePath(diffEnvPath.resolve(
                  BfConsts.RELPATH_DATA_PLANE_DIR).toString());
            Path diffEnvDirPath = diffEnvPath.resolve(BfConsts.RELPATH_ENV_DIR);
            diffEnvSettings.setNodeBlacklistPath(diffEnvDirPath.resolve(
                  BfConsts.RELPATH_NODE_BLACKLIST_FILE).toString());
            diffEnvSettings.setInterfaceBlacklistPath(diffEnvDirPath.resolve(
                  BfConsts.RELPATH_INTERFACE_BLACKLIST_FILE).toString());
            diffEnvSettings.setEdgeBlacklistPath(diffEnvDirPath.resolve(
                  BfConsts.RELPATH_EDGE_BLACKLIST_FILE).toString());
            diffEnvSettings.setSerializedTopologyPath(diffEnvDirPath.resolve(
                  BfConsts.RELPATH_TOPOLOGY_FILE).toString());
            diffEnvSettings.setDeltaConfigurationsDir(diffEnvDirPath.resolve(
                  BfConsts.RELPATH_CONFIGURATIONS_DIR).toString());
            if (settings.getDiffActive()) {
               settings.setActiveEnvironmentSettings(diffEnvSettings);
               settings.setPrecomputedRoutesPath(diffEnvPath.resolve(
                     BfConsts.RELPATH_PRECOMPUTED_ROUTES).toString());
            }
         }
         String outputEnvName = settings.getOutputEnvironmentName();
         if (outputEnvName != null) {
            Path outputEnvPath = Paths.get(baseDir,
                  BfConsts.RELPATH_ENVIRONMENTS_DIR, outputEnvName);
            settings.setPrecomputedRoutesPath(outputEnvPath.resolve(
                  BfConsts.RELPATH_PRECOMPUTED_ROUTES).toString());
         }
         String questionName = settings.getQuestionName();
         if (questionName != null) {
            Path questionPath = Paths.get(baseDir,
                  BfConsts.RELPATH_QUESTIONS_DIR, questionName);
            settings.setQuestionPath(questionPath.resolve(
                  BfConsts.RELPATH_QUESTION_FILE).toString());
            settings.setQuestionParametersPath(questionPath.resolve(
                  BfConsts.RELPATH_QUESTION_PARAM_FILE).toString());
            if (diffEnvName != null) {
               diffEnvSettings.setTrafficFactDumpDir(questionPath
                     .resolve(
                           Paths.get(BfConsts.RELPATH_DIFF, envName,
                                 diffEnvName,
                                 BfConsts.RELPATH_CONTROL_PLANE_FACTS_DIR)
                                 .toString()).toString());
               diffEnvSettings.setNxtnetTrafficInputFile(questionPath.resolve(
                     Paths.get(BfConsts.RELPATH_DIFF, envName, diffEnvName,
                           BfConsts.RELPATH_NXTNET_INPUT_FILE).toString())
                     .toString());
               diffEnvSettings.setNxtnetTrafficOutputDir(questionPath.resolve(
                     Paths.get(BfConsts.RELPATH_DIFF, envName, diffEnvName,
                           BfConsts.RELPATH_NXTNET_OUTPUT_DIR).toString())
                     .toString());
               envSettings.setTrafficFactDumpDir(questionPath
                     .resolve(
                           Paths.get(BfConsts.RELPATH_BASE, envName,
                                 diffEnvName,
                                 BfConsts.RELPATH_CONTROL_PLANE_FACTS_DIR)
                                 .toString()).toString());
               envSettings.setNxtnetTrafficInputFile(questionPath.resolve(
                     Paths.get(BfConsts.RELPATH_BASE, envName, diffEnvName,
                           BfConsts.RELPATH_NXTNET_INPUT_FILE).toString())
                     .toString());
               envSettings.setNxtnetTrafficOutputDir(questionPath.resolve(
                     Paths.get(BfConsts.RELPATH_BASE, envName, diffEnvName,
                           BfConsts.RELPATH_NXTNET_OUTPUT_DIR).toString())
                     .toString());
            }
            else {
               envSettings.setTrafficFactDumpDir(questionPath
                     .resolve(
                           Paths.get(BfConsts.RELPATH_BASE, envName,
                                 BfConsts.RELPATH_CONTROL_PLANE_FACTS_DIR)
                                 .toString()).toString());
               envSettings.setNxtnetTrafficInputFile(questionPath.resolve(
                     Paths.get(BfConsts.RELPATH_BASE, envName,
                           BfConsts.RELPATH_NXTNET_INPUT_FILE).toString())
                     .toString());
               envSettings.setNxtnetTrafficOutputDir(questionPath.resolve(
                     Paths.get(BfConsts.RELPATH_BASE, envName,
                           BfConsts.RELPATH_NXTNET_OUTPUT_DIR).toString())
                     .toString());
            }
         }
      }
   }

   private static synchronized boolean claimIdle() {
      if (_idle) {
         _idle = false;
         return true;
      }

      return false;
   }

   public static boolean getIdle() {
      _lastPollFromCoordinator = new Date();
      return _idle;
   }

   public static BatfishLogger getMainLogger() {
      return _mainLogger;
   }

   synchronized static Task getTaskkFromLog(String taskId) {
      if (_taskLog.containsKey(taskId)) {
         return _taskLog.get(taskId);
      }
      else {
         return null;
      }
   }

   private synchronized static void logTask(String taskId, Task task)
         throws Exception {
      if (_taskLog.containsKey(taskId)) {
         throw new Exception("duplicate UUID for task");
      }
      else {
         _taskLog.put(taskId, task);
      }
   }

   public static void main(String[] args) {
      _taskLog = new HashMap<String, Task>();

      try {
         _mainSettings = new Settings(args);
      }
      catch (Exception e) {
         System.err.println("batfish: Initialization failed. Reason: "
               + e.getMessage());
         System.exit(1);
      }
      _mainLogger = new BatfishLogger(_mainSettings.getLogLevel(),
            _mainSettings.getTimestamp(), _mainSettings.getLogFile(),
            _mainSettings.getLogTee(), true);
      System.setErr(_mainLogger.getPrintStream());
      System.setOut(_mainLogger.getPrintStream());
      _mainSettings.setLogger(_mainLogger);
      if (_mainSettings.runInServiceMode()) {
         URI baseUri = UriBuilder.fromUri(SERVICE_URL)
               .port(_mainSettings.getServicePort()).build();

         _mainLogger.output(String.format("Starting server at %s\n", baseUri));

         ResourceConfig rc = new ResourceConfig(Service.class)
               .register(new JettisonFeature());

         GrizzlyHttpServerFactory.createHttpServer(baseUri, rc);

         try {
            if (_mainSettings.getCoordinatorRegister()) {
<<<<<<< HEAD
               //this function does not return until registration succeeds
=======
               // this function does not return until registration succeeds
>>>>>>> 00effa49
               registerWithCoordinatorPersistent();
            }

            // sleep indefinitely, in 1 minute chunks
            while (true) {
               Thread.sleep(1 * 60 * 1000); // 1 minute
<<<<<<< HEAD
               
               //every time we wake up, we check if the coordinator has polled us recently
               //if not, re-register the service. the coordinator might have died and come back.
               if (_mainSettings.getCoordinatorRegister() &&
                    new Date().getTime() - _lastPollFromCoordinator.getTime() 
                                 > 30 * 1000) {
                  //this function does not return until registration succeeds
                  registerWithCoordinatorPersistent();
               }
                  
=======

               // every time we wake up, we check if the coordinator has polled
               // us recently
               // if not, re-register the service. the coordinator might have
               // died and come back.
               if (_mainSettings.getCoordinatorRegister()
                     && new Date().getTime()
                           - _lastPollFromCoordinator.getTime() > 30 * 1000) {
                  // this function does not return until registration succeeds
                  registerWithCoordinatorPersistent();
               }

>>>>>>> 00effa49
            }
         }
         catch (Exception ex) {
            String stackTrace = ExceptionUtils.getFullStackTrace(ex);
            _mainLogger.error(stackTrace);
         }
      }
      else if (_mainSettings.canExecute()) {
         _mainSettings.setLogger(_mainLogger);
         applyAutoBaseDir(_mainSettings);
         if (!RunBatfish(_mainSettings)) {
            System.exit(1);
         }
      }
   }

   private static void makeIdle() {
      _idle = true;
   }

   private static boolean registerWithCoordinator() {
      String coordinatorHost = _mainSettings.getCoordinatorHost();
      String workMgr = coordinatorHost + ":"
            + _mainSettings.getCoordinatorWorkPort();
      String poolMgr = coordinatorHost + ":"
            + _mainSettings.getCoordinatorPoolPort();
      try {
         Client client = Util.getClientBuilder(
               _mainSettings.getCoordinatorUseSsl(),
               _mainSettings.getTrustAllSslCerts()).build();
         String protocol = (_mainSettings.getCoordinatorUseSsl()) ? "https"
               : "http";
         WebTarget webTarget = client.target(
               String.format("%s://%s%s/%s", protocol, poolMgr,
                     CoordConsts.SVC_BASE_POOL_MGR,
                     CoordConsts.SVC_POOL_UPDATE_RSC)).queryParam(
               "add",
               _mainSettings.getServiceHost() + ":"
                     + _mainSettings.getServicePort());
         Response response = webTarget.request(MediaType.APPLICATION_JSON)
               .get();

         _mainLogger.output(response.getStatus() + " "
               + response.getStatusInfo() + " " + response + "\n");

         if (response.getStatus() != Response.Status.OK.getStatusCode()) {
            _mainLogger.error("Did not get an OK response\n");
            return false;
         }

         String sobj = response.readEntity(String.class);
         JSONArray array = new JSONArray(sobj);
         _mainLogger.outputf("response: %s [%s] [%s]\n", array.toString(),
               array.get(0), array.get(1));

         if (!array.get(0).equals(CoordConsts.SVC_SUCCESS_KEY)) {
            _mainLogger.errorf("got error while checking work status: %s %s\n",
                  array.get(0), array.get(1));
            return false;
         }

         return true;
      }
      catch (ProcessingException e) {
         _mainLogger.errorf("unable to connect to %s\n", workMgr);
         return false;
      }
      catch (Exception e) {
         _mainLogger.errorf("exception: " + ExceptionUtils.getStackTrace(e));
         return false;
      }
   }

<<<<<<< HEAD
   private static void registerWithCoordinatorPersistent() throws InterruptedException {
=======
   private static void registerWithCoordinatorPersistent()
         throws InterruptedException {
>>>>>>> 00effa49
      boolean registrationSuccess;
      do {
         registrationSuccess = registerWithCoordinator();
         if (!registrationSuccess) {
            ;
<<<<<<< HEAD
            _mainLogger
                  .error("Unable to register  with coordinator\n");
            Thread.sleep(10* 1000); // 10 seconds
         }
      } while (!registrationSuccess);
   }
   
   @SuppressWarnings("deprecation")
   private static boolean RunBatfish(Settings settings) {
      
=======
            _mainLogger.error("Unable to register  with coordinator\n");
            Thread.sleep(10 * 1000); // 10 seconds
         }
      } while (!registrationSuccess);
   }

   @SuppressWarnings("deprecation")
   private static boolean RunBatfish(Settings settings) {

>>>>>>> 00effa49
      final BatfishLogger logger = settings.getLogger();

      try {
         final Batfish batfish = new Batfish(settings);

         Thread thread = new Thread() {
            @Override
            public void run() {
               try {
                  batfish.run();
                  batfish.SetTerminatedWithException(false);
               }
               catch (CleanBatfishException e) {
                  batfish.SetTerminatedWithException(true);
                  logger.error("FATAL ERROR: " + e.getMessage());
               }
               catch (Exception e) {
                  String stackTrace = ExceptionUtils.getFullStackTrace(e);
                  logger.error(stackTrace);
                  batfish.SetTerminatedWithException(true);
               }
            }
         };

         thread.start();
         thread.join(settings.getMaxRuntimeMs());

<<<<<<< HEAD
         if (thread.isAlive()) {         
            //this is deprecated but we should be safe since we don't have locks and such
=======
         if (thread.isAlive()) {
            // this is deprecated but we should be safe since we don't have
            // locks and such
>>>>>>> 00effa49
            thread.stop();
            logger.error("Batfish worker took too long. Terminated.");
            batfish.SetTerminatedWithException(true);
         }

         batfish.close();
<<<<<<< HEAD
         return ! batfish.GetTerminatedWithException();
=======
         return !batfish.GetTerminatedWithException();
>>>>>>> 00effa49
      }
      catch (Exception e) {
         String stackTrace = ExceptionUtils.getFullStackTrace(e);
         logger.error(stackTrace);
<<<<<<< HEAD
         return false;         
=======
         return false;
>>>>>>> 00effa49
      }
   }

   public static List<String> RunBatfishThroughService(String taskId,
         String[] args) {
      final Settings settings;
      try {
         settings = new Settings(args);
      }
      catch (Exception e) {
         return Arrays.asList("failure",
               "Initialization failed: " + e.getMessage());
      }

      try {
         applyAutoBaseDir(settings);
      }
      catch (Exception e) {
         return Arrays.asList("failure",
               "Failed while applying auto basedir. (All arguments are supplied?): "
                     + e.getMessage());
      }

      if (settings.canExecute()) {
         if (claimIdle()) {

            // lets put a try-catch around all the code around claimIdle
            // so that we never the worker non-idle accidentally

            try {

               final BatfishLogger jobLogger = new BatfishLogger(
                     settings.getLogLevel(), settings.getTimestamp(),
                     settings.getLogFile(), settings.getLogTee(), false);
               settings.setLogger(jobLogger);

               settings.setMaxRuntimeMs(_mainSettings.getMaxRuntimeMs());
<<<<<<< HEAD
               
=======

>>>>>>> 00effa49
               final Task task = new Task(args);

               logTask(taskId, task);

               // run batfish on a new thread and set idle to true when done
               Thread thread = new Thread() {
                  @Override
                  public void run() {
                     task.setStatus(TaskStatus.InProgress);
                     if (RunBatfish(settings)) {
                        task.setStatus(TaskStatus.TerminatedNormally);
                     }
                     else {
                        task.setStatus(TaskStatus.TerminatedAbnormally);
                     }
                     task.setTerminated();
                     jobLogger.close();
                     makeIdle();
                  }
               };

               thread.start();

               return Arrays.asList(BfConsts.SVC_SUCCESS_KEY, "running now");
            }
            catch (Exception e) {
               _mainLogger.error("Exception while running task: "
                     + e.getMessage());
               makeIdle();
               return Arrays.asList(BfConsts.SVC_FAILURE_KEY, e.getMessage());
            }
         }
         else {
            return Arrays.asList(BfConsts.SVC_FAILURE_KEY, "Not idle");
         }
      }
      else {
         return Arrays.asList(BfConsts.SVC_FAILURE_KEY,
               "Non-executable command");
      }
   }

}<|MERGE_RESOLUTION|>--- conflicted
+++ resolved
@@ -33,11 +33,7 @@
    private static boolean _idle = true;
 
    private static Date _lastPollFromCoordinator = new Date();
-<<<<<<< HEAD
-   
-=======
-
->>>>>>> 00effa49
+
    private static BatfishLogger _mainLogger = null;
 
    private static Settings _mainSettings = null;
@@ -252,29 +248,13 @@
 
          try {
             if (_mainSettings.getCoordinatorRegister()) {
-<<<<<<< HEAD
-               //this function does not return until registration succeeds
-=======
                // this function does not return until registration succeeds
->>>>>>> 00effa49
                registerWithCoordinatorPersistent();
             }
 
             // sleep indefinitely, in 1 minute chunks
             while (true) {
                Thread.sleep(1 * 60 * 1000); // 1 minute
-<<<<<<< HEAD
-               
-               //every time we wake up, we check if the coordinator has polled us recently
-               //if not, re-register the service. the coordinator might have died and come back.
-               if (_mainSettings.getCoordinatorRegister() &&
-                    new Date().getTime() - _lastPollFromCoordinator.getTime() 
-                                 > 30 * 1000) {
-                  //this function does not return until registration succeeds
-                  registerWithCoordinatorPersistent();
-               }
-                  
-=======
 
                // every time we wake up, we check if the coordinator has polled
                // us recently
@@ -287,7 +267,6 @@
                   registerWithCoordinatorPersistent();
                }
 
->>>>>>> 00effa49
             }
          }
          catch (Exception ex) {
@@ -361,39 +340,22 @@
       }
    }
 
-<<<<<<< HEAD
-   private static void registerWithCoordinatorPersistent() throws InterruptedException {
-=======
    private static void registerWithCoordinatorPersistent()
          throws InterruptedException {
->>>>>>> 00effa49
       boolean registrationSuccess;
       do {
          registrationSuccess = registerWithCoordinator();
          if (!registrationSuccess) {
             ;
-<<<<<<< HEAD
-            _mainLogger
-                  .error("Unable to register  with coordinator\n");
-            Thread.sleep(10* 1000); // 10 seconds
+            _mainLogger.error("Unable to register  with coordinator\n");
+            Thread.sleep(10 * 1000); // 10 seconds
          }
       } while (!registrationSuccess);
    }
-   
+
    @SuppressWarnings("deprecation")
    private static boolean RunBatfish(Settings settings) {
-      
-=======
-            _mainLogger.error("Unable to register  with coordinator\n");
-            Thread.sleep(10 * 1000); // 10 seconds
-         }
-      } while (!registrationSuccess);
-   }
-
-   @SuppressWarnings("deprecation")
-   private static boolean RunBatfish(Settings settings) {
-
->>>>>>> 00effa49
+
       final BatfishLogger logger = settings.getLogger();
 
       try {
@@ -421,34 +383,21 @@
          thread.start();
          thread.join(settings.getMaxRuntimeMs());
 
-<<<<<<< HEAD
-         if (thread.isAlive()) {         
-            //this is deprecated but we should be safe since we don't have locks and such
-=======
          if (thread.isAlive()) {
             // this is deprecated but we should be safe since we don't have
             // locks and such
->>>>>>> 00effa49
             thread.stop();
             logger.error("Batfish worker took too long. Terminated.");
             batfish.SetTerminatedWithException(true);
          }
 
          batfish.close();
-<<<<<<< HEAD
-         return ! batfish.GetTerminatedWithException();
-=======
          return !batfish.GetTerminatedWithException();
->>>>>>> 00effa49
       }
       catch (Exception e) {
          String stackTrace = ExceptionUtils.getFullStackTrace(e);
          logger.error(stackTrace);
-<<<<<<< HEAD
-         return false;         
-=======
          return false;
->>>>>>> 00effa49
       }
    }
 
@@ -486,11 +435,7 @@
                settings.setLogger(jobLogger);
 
                settings.setMaxRuntimeMs(_mainSettings.getMaxRuntimeMs());
-<<<<<<< HEAD
-               
-=======
-
->>>>>>> 00effa49
+
                final Task task = new Task(args);
 
                logTask(taskId, task);
