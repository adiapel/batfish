package org.batfish.symbolic.smt;

<<<<<<< HEAD
=======
import static java.util.stream.Collectors.toMap;

import com.google.common.collect.Comparators;
>>>>>>> 1653a29f
import com.google.common.collect.Iterables;
import com.microsoft.z3.ArithExpr;
import com.microsoft.z3.BitVecExpr;
import com.microsoft.z3.BoolExpr;
import com.microsoft.z3.Context;
import com.microsoft.z3.Expr;
import com.microsoft.z3.Model;
import java.util.ArrayList;
import java.util.Collection;
import java.util.Collections;
import java.util.EnumMap;
import java.util.HashMap;
import java.util.HashSet;
import java.util.List;
import java.util.Map;
import java.util.Map.Entry;
import java.util.Optional;
import java.util.Set;
import java.util.SortedMap;
import java.util.SortedSet;
import java.util.TreeMap;
import java.util.TreeSet;
import java.util.function.Function;
import java.util.function.Supplier;
import java.util.regex.Pattern;
import java.util.stream.Stream;
import javax.annotation.Nullable;
import org.batfish.common.BatfishException;
import org.batfish.common.plugin.IBatfish;
import org.batfish.config.Settings;
import org.batfish.datamodel.Configuration;
import org.batfish.datamodel.Flow;
import org.batfish.datamodel.FlowHistory;
import org.batfish.datamodel.HeaderSpace;
import org.batfish.datamodel.Ip;
import org.batfish.datamodel.IpWildcard;
import org.batfish.datamodel.Prefix;
import org.batfish.datamodel.StaticRoute;
import org.batfish.datamodel.answers.AnswerElement;
import org.batfish.datamodel.questions.smt.EnvironmentType;
import org.batfish.datamodel.questions.smt.HeaderLocationQuestion;
import org.batfish.datamodel.questions.smt.HeaderQuestion;
import org.batfish.symbolic.CommunityVar;
import org.batfish.symbolic.Graph;
import org.batfish.symbolic.GraphEdge;
import org.batfish.symbolic.Protocol;
import org.batfish.symbolic.abstraction.Abstraction;
import org.batfish.symbolic.abstraction.DestinationClasses;
import org.batfish.symbolic.abstraction.NetworkSlice;
import org.batfish.symbolic.answers.SmtDeterminismAnswerElement;
import org.batfish.symbolic.answers.SmtManyAnswerElement;
import org.batfish.symbolic.answers.SmtOneAnswerElement;
import org.batfish.symbolic.answers.SmtReachabilityAnswerElement;
import org.batfish.symbolic.collections.Table2;
import org.batfish.symbolic.utils.PathRegexes;
import org.batfish.symbolic.utils.PatternUtils;
import org.batfish.symbolic.utils.TriFunction;
import org.batfish.symbolic.utils.Tuple;

/**
 * A collection of functions to check if various properties hold in the network. The general idea is
 * to create a new encoder object for the network, instrument additional properties on top of the
 * model, and then assert the negation of the property of interest.
 *
 * @author Ryan Beckett
 */
public class PropertyChecker {

  private IBatfish _batfish;
  private final Settings _settings;
  private final Object _lock;

  public PropertyChecker(IBatfish batfish, Settings settings) {
    this._batfish = batfish;
    this._settings = settings;
    this._lock = new Object();
  }

  private Set<GraphEdge> findFinalInterfaces(Graph g, PathRegexes p) {
    Set<GraphEdge> edges = new HashSet<>();
    edges.addAll(PatternUtils.findMatchingEdges(g, p));
    return edges;
  }

  private void inferDestinationHeaderSpace(
      Graph g, Collection<GraphEdge> destPorts, HeaderLocationQuestion q) {
    // Skip inference if the destination IP headerspace does not need to be inferred.
    if (!q.getHeaderSpace().getDstIps().isEmpty()) {
      return;
    }

    // Infer relevant destination IP headerspace from interfaces
    HeaderSpace headerSpace = q.getHeaderSpace();
    for (GraphEdge ge : destPorts) {
      // If there is an external interface, then
      // it can be any prefix, so we leave it unconstrained
      if (g.isExternal(ge)) {
        headerSpace.setDstIps(Collections.emptySet());
        headerSpace.setNotDstIps(Collections.emptySet());
        break;
      }
      // If we don't know what is on the other end
      if (ge.getPeer() == null) {
        Prefix pfx = ge.getStart().getAddress().getPrefix();
        IpWildcard dst = new IpWildcard(pfx);
        headerSpace.setDstIps(
            Iterables.concat(headerSpace.getDstIps(), Collections.singleton(dst)));
      } else {
        // If host, add the subnet but not the neighbor's address
        if (g.isHost(ge.getRouter())) {
          Prefix pfx = ge.getStart().getAddress().getPrefix();
          IpWildcard dst = new IpWildcard(pfx);
          headerSpace.setDstIps(
              Iterables.concat(headerSpace.getDstIps(), Collections.singleton(dst)));
          Ip ip = ge.getEnd().getAddress().getIp();
          IpWildcard dst2 = new IpWildcard(ip);
          headerSpace.setNotDstIps(
              Iterables.concat(headerSpace.getNotDstIps(), Collections.singleton(dst2)));
        } else {
          // Otherwise, we add the exact address
          Ip ip = ge.getStart().getAddress().getIp();
          IpWildcard dst = new IpWildcard(ip);
          headerSpace.setDstIps(
              Iterables.concat(headerSpace.getDstIps(), Collections.singleton(dst)));
        }
      }
    }
  }

  private BoolExpr equal(Encoder e, Configuration conf, SymbolicRoute r1, SymbolicRoute r2) {
    EncoderSlice main = e.getMainSlice();
    BoolExpr eq = main.equal(conf, Protocol.CONNECTED, r1, r2, null, true);
    BoolExpr samePermitted = e.mkEq(r1.getPermitted(), r2.getPermitted());
    return e.mkAnd(eq, samePermitted);
  }

  private Set<GraphEdge> failLinkSet(Graph g, HeaderLocationQuestion q) {
    Pattern p1 = Pattern.compile(q.getFailNode1Regex());
    Pattern p2 = Pattern.compile(q.getFailNode2Regex());
    Pattern p3 = Pattern.compile(q.getNotFailNode1Regex());
    Pattern p4 = Pattern.compile(q.getNotFailNode2Regex());
    Set<GraphEdge> failChoices = PatternUtils.findMatchingEdges(g, p1, p2);
    Set<GraphEdge> failChoices2 = PatternUtils.findMatchingEdges(g, p2, p1);
    Set<GraphEdge> notFailChoices = PatternUtils.findMatchingEdges(g, p3, p4);
    Set<GraphEdge> notFailChoices2 = PatternUtils.findMatchingEdges(g, p4, p3);
    failChoices.addAll(failChoices2);
    failChoices.removeAll(notFailChoices);
    failChoices.removeAll(notFailChoices2);
    return failChoices;
  }

  private BoolExpr relateEnvironments(Encoder enc1, Encoder enc2) {
    // create a map for enc2 to lookup a related environment variable from enc
    Table2<GraphEdge, EdgeType, SymbolicRoute> relatedEnv = new Table2<>();
    for (Entry<LogicalEdge, SymbolicRoute> entry :
        enc2.getMainSlice().getLogicalGraph().getEnvironmentVars().entrySet()) {
      LogicalEdge lge = entry.getKey();
      SymbolicRoute r = entry.getValue();
      relatedEnv.put(lge.getEdge(), lge.getEdgeType(), r);
    }
    // relate environments if necessary
    BoolExpr related = enc1.mkTrue();
    Map<LogicalEdge, SymbolicRoute> map =
        enc1.getMainSlice().getLogicalGraph().getEnvironmentVars();
    for (Map.Entry<LogicalEdge, SymbolicRoute> entry : map.entrySet()) {
      LogicalEdge le = entry.getKey();
      SymbolicRoute r1 = entry.getValue();
      String router = le.getEdge().getRouter();
      Configuration conf = enc1.getMainSlice().getGraph().getConfigurations().get(router);
      // Lookup the same environment variable in the other copy
      // The copy will have a different name but the same edge and type
      SymbolicRoute r2 = relatedEnv.get(le.getEdge(), le.getEdgeType());
      assert r2 != null;
      BoolExpr x = equal(enc1, conf, r1, r2);
      related = enc1.mkAnd(related, x);
    }
    return related;
  }

  private BoolExpr relateFailures(Encoder enc1, Encoder enc2) {
    BoolExpr related = enc1.mkTrue();
    for (GraphEdge ge : enc1.getMainSlice().getGraph().getAllRealEdges()) {
      ArithExpr a1 = enc1.getSymbolicFailures().getFailedVariable(ge);
      ArithExpr a2 = enc2.getSymbolicFailures().getFailedVariable(ge);
      assert a1 != null;
      assert a2 != null;
      related = enc1.mkEq(a1, a2);
    }
    return related;
  }

  private BoolExpr relatePackets(Encoder enc1, Encoder enc2) {
    SymbolicPacket p1 = enc1.getMainSlice().getSymbolicPacket();
    SymbolicPacket p2 = enc2.getMainSlice().getSymbolicPacket();
    return p1.mkEqual(p2);
  }

  private void addFailureConstraints(Encoder enc, Set<GraphEdge> dstPorts, Set<GraphEdge> failSet) {
    Graph graph = enc.getMainSlice().getGraph();
    for (List<GraphEdge> edges : graph.getEdgeMap().values()) {
      for (GraphEdge ge : edges) {
        ArithExpr f = enc.getSymbolicFailures().getFailedVariable(ge);
        assert f != null;
        if (!failSet.contains(ge)) {
          enc.add(enc.mkEq(f, enc.mkInt(0)));
        } else if (dstPorts.contains(ge)) {
          // Don't fail an interface if it is for the destination ip we are considering
          // Otherwise, any failure can trivially make equivalence false
          Prefix pfx = ge.getStart().getAddress().getPrefix();
          BitVecExpr dstIp = enc.getMainSlice().getSymbolicPacket().getDstIp();
          BoolExpr relevant = enc.getMainSlice().isRelevantFor(pfx, dstIp);
          BoolExpr notFailed = enc.mkEq(f, enc.mkInt(0));
          enc.add(enc.mkImplies(relevant, notFailed));
        }
      }
    }
  }

  private void addEnvironmentConstraints(Encoder enc, EnvironmentType t) {
    LogicalGraph lg = enc.getMainSlice().getLogicalGraph();
    Context ctx = enc.getCtx();
    switch (t) {
      case ANY:
        break;
      case NONE:
        for (SymbolicRoute vars : lg.getEnvironmentVars().values()) {
          enc.add(ctx.mkNot(vars.getPermitted()));
        }
        break;
      case SANE:
        for (SymbolicRoute vars : lg.getEnvironmentVars().values()) {
          enc.add(ctx.mkLe(vars.getMetric(), ctx.mkInt(50)));
        }
        break;
      default:
        break;
    }
  }

  private Tuple<Stream<Supplier<NetworkSlice>>, Long> findAllNetworkSlices(
      HeaderQuestion q, @Nullable Graph graph, boolean useDefaultCase) {
    if (q.getUseAbstraction()) {
      HeaderSpace h = q.getHeaderSpace();
      int numFailures = q.getFailures();
      System.out.println("Start verification");
      System.out.println("Using headerspace: " + h.getDstIps());
      DestinationClasses dcs = DestinationClasses.create(_batfish, h, useDefaultCase);
      System.out.println("Number of edges: " + dcs.getGraph().getAllRealEdges().size());
      System.out.println("Created destination classes");
      System.out.println("Num Classes: " + dcs.getHeaderspaceMap().size());
      long l = System.currentTimeMillis();
      ArrayList<Supplier<NetworkSlice>> ecs = NetworkSlice.allSlices(dcs, numFailures);
      l = System.currentTimeMillis() - l;
      System.out.println("Created BDDs");
      return new Tuple<>(ecs.parallelStream(), l);
    } else {
      List<Supplier<NetworkSlice>> singleEc = new ArrayList<>();
      Graph g = graph == null ? new Graph(_batfish) : graph;
      Abstraction a = new Abstraction(g, null);
      NetworkSlice slice = new NetworkSlice(q.getHeaderSpace(), a);
      Supplier<NetworkSlice> sup = () -> slice;
      singleEc.add(sup);
      return new Tuple<>(singleEc.stream(), 0L);
    }
  }

  /*
   * Apply mapping from concrete to abstract nodes
   */
  private Set<String> mapConcreteToAbstract(NetworkSlice slice, List<String> concreteNodes) {
    if (slice.getAbstraction().getAbstractionMap() == null) {
      return new HashSet<>(concreteNodes);
    }
    Set<String> abstractNodes = new HashSet<>();
    for (String c : concreteNodes) {
      Set<String> abs = slice.getAbstraction().getAbstractionMap().getAbstractRepresentatives(c);
      abstractNodes.addAll(abs);
    }
    return abstractNodes;
  }

  /*
   * Compute the forwarding behavior for the network. This adds no
   * additional constraints on top of the base network encoding.
   * Forwarding will be determined only for a particular network
   * environment, failure scenario, and data plane packet.
   */
  public AnswerElement checkForwarding(HeaderQuestion question) {
    long totalTime = System.currentTimeMillis();
    HeaderQuestion q = new HeaderQuestion(question);
    q.setFailures(0);
    Tuple<Stream<Supplier<NetworkSlice>>, Long> ecs = findAllNetworkSlices(q, null, true);
    Stream<Supplier<NetworkSlice>> stream = ecs.getFirst();
    Long timeAbstraction = ecs.getSecond();
    Optional<Supplier<NetworkSlice>> opt = stream.findFirst();
    if (!opt.isPresent()) {
      throw new BatfishException("Unexpected Error: checkForwarding");
    }
    long timeEc = System.currentTimeMillis();
    Supplier<NetworkSlice> sup = opt.get();
    NetworkSlice slice = sup.get();
    timeEc = System.currentTimeMillis() - timeEc;
    Graph g = slice.getGraph();
    q = new HeaderQuestion(q);
    q.setHeaderSpace(slice.getHeaderSpace());
    long timeEncoding = System.currentTimeMillis();
    Encoder encoder = new Encoder(_settings, g, q);
    encoder.computeEncoding();
    addEnvironmentConstraints(encoder, q.getBaseEnvironmentType());
    timeEncoding = System.currentTimeMillis() - timeEncoding;
    VerificationResult result = encoder.verify().getFirst();
    totalTime = System.currentTimeMillis() - totalTime;
    VerificationStats stats = result.getStats();
    if (q.getBenchmark()) {
      stats.setTimeCreateBdds((double) timeAbstraction);
      stats.setTotalTime(totalTime);
      stats.setAvgComputeEcTime(timeEc);
      stats.setMaxComputeEcTime(timeEc);
      stats.setMinComputeEcTime(timeEc);
      stats.setAvgEncodingTime(timeEncoding);
      stats.setMaxEncodingTime(timeEncoding);
      stats.setMinEncodingTime(timeEncoding);
      stats.setTimeCreateBdds((double) timeAbstraction);
    }
    return new SmtOneAnswerElement(result);
  }

  /*
   * General purpose logic for checking a property that holds that
   * handles the various flags and parameters for a query with endpoints
   *
   * q is the question from the user.
   * instrument instruments each router in the graph as needed to check the property.
   * answer takes the result from Z3 and produces the answer for the user.
   *
   */
  private AnswerElement checkPropertyTest(
      HeaderLocationQuestion q,
      TriFunction<Encoder, Set<String>, Set<GraphEdge>, Map<String, BoolExpr>> instrument,
      Function<VerifyParam, AnswerElement> answer) {

    long totalTime = System.currentTimeMillis();
    PathRegexes p = new PathRegexes(q);
    Graph graph = new Graph(_batfish);
    Set<GraphEdge> destPorts = findFinalInterfaces(graph, p);
    List<String> sourceRouters = PatternUtils.findMatchingSourceNodes(graph, p);

    if (destPorts.isEmpty()) {
      throw new BatfishException("Set of valid destination interfaces is empty");
    }
    if (sourceRouters.isEmpty()) {
      throw new BatfishException("Set of valid ingress nodes is empty");
    }

    inferDestinationHeaderSpace(graph, destPorts, q);
    // Set<GraphEdge> failOptions = failLinkSet(graph, q);
    Tuple<Stream<Supplier<NetworkSlice>>, Long> ecs = findAllNetworkSlices(q, graph, true);
    Stream<Supplier<NetworkSlice>> stream = ecs.getFirst();
    Long timeAbstraction = ecs.getSecond();

    AnswerElement[] answerElement = new AnswerElement[1];
    VerificationResult[] result = new VerificationResult[2];
    List<VerificationStats> ecStats = new ArrayList<>();

    System.out.println("Start verification");

    // Checks ECs in parallel, but short circuits when a counterexample is found
    boolean hasCounterExample =
        stream.anyMatch(
            lazyEc -> {
              long timeEc = System.currentTimeMillis();

              System.out.println("Computing abstraction");

              NetworkSlice slice = lazyEc.get();

              System.out.println("Computed abstraction: ");

              timeEc = System.currentTimeMillis() - timeEc;

              synchronized (_lock) {
                // Make sure the headerspace is correct
                HeaderLocationQuestion question = new HeaderLocationQuestion(q);
                question.setHeaderSpace(slice.getHeaderSpace());

                // Get the EC graph and mapping
                Graph g = slice.getGraph();
                Set<String> srcRouters = mapConcreteToAbstract(slice, sourceRouters);

                System.out.println("Graph size: " + g.getRouters().size());

                long timeEncoding = System.currentTimeMillis();
                Encoder enc = new Encoder(_settings, g, question);
                enc.getSolver().add(enc.mkFalse());

                // enc.computeEncoding();

                System.out.println("Computed encoding");
                System.out.println("Encoding size: " + enc.getAllVariables().size());

                timeEncoding = System.currentTimeMillis() - timeEncoding;

                Tuple<VerificationResult, Model> tup = enc.verify();
                VerificationResult res = tup.getFirst();
                Model model = tup.getSecond();

                if (q.getBenchmark()) {
                  VerificationStats stats = res.getStats();
                  stats.setAvgComputeEcTime(timeEc);
                  stats.setMaxComputeEcTime(timeEc);
                  stats.setMinComputeEcTime(timeEc);
                  stats.setAvgEncodingTime(timeEncoding);
                  stats.setMaxEncodingTime(timeEncoding);
                  stats.setMinEncodingTime(timeEncoding);
                  stats.setTimeCreateBdds((double) timeAbstraction);

                  synchronized (_lock) {
                    ecStats.add(stats);
                  }
                }

                if (!res.isVerified()) {
                  // enc2, prop, prop2
                  VerifyParam vp = new VerifyParam(res, model, srcRouters, enc, null, null, null);
                  AnswerElement ae = answer.apply(vp);
                  synchronized (_lock) {
                    answerElement[0] = ae;
                    result[0] = res;
                  }
                  return true;
                }

                synchronized (_lock) {
                  result[1] = res;
                }
                return false;
              }
            });

    totalTime = (System.currentTimeMillis() - totalTime);
    VerificationResult res;
    AnswerElement ae;
    if (hasCounterExample) {
      res = result[0];
      ae = answerElement[0];
    } else {
      res = result[1];
      VerifyParam vp = new VerifyParam(res, null, null, null, null, null, null);
      ae = answer.apply(vp);
    }
    if (q.getBenchmark()) {
      VerificationStats stats = VerificationStats.combineAll(ecStats, totalTime);
      res.setStats(stats);
    }
    return ae;
  }

  /*
   * General purpose logic for checking a property that holds that
   * handles the various flags and parameters for a query with endpoints
   */
  private AnswerElement checkProperty(
      HeaderLocationQuestion q,
      TriFunction<Encoder, Set<String>, Set<GraphEdge>, Map<String, BoolExpr>> instrument,
      Function<VerifyParam, AnswerElement> answer) {

    long totalTime = System.currentTimeMillis();
    PathRegexes p = new PathRegexes(q);
    Graph graph = new Graph(_batfish);
    Set<GraphEdge> destPorts = findFinalInterfaces(graph, p);
    List<String> sourceRouters = PatternUtils.findMatchingSourceNodes(graph, p);

    if (destPorts.isEmpty()) {
      throw new BatfishException("Set of valid destination interfaces is empty");
    }
    if (sourceRouters.isEmpty()) {
      throw new BatfishException("Set of valid ingress nodes is empty");
    }

    inferDestinationHeaderSpace(graph, destPorts, q);
    Set<GraphEdge> failOptions = failLinkSet(graph, q);
    Tuple<Stream<Supplier<NetworkSlice>>, Long> ecs = findAllNetworkSlices(q, graph, true);
    Stream<Supplier<NetworkSlice>> stream = ecs.getFirst();
    Long timeAbstraction = ecs.getSecond();

    AnswerElement[] answerElement = new AnswerElement[1];
    VerificationResult[] result = new VerificationResult[2];
    List<VerificationStats> ecStats = new ArrayList<>();

    // Checks ECs in parallel, but short circuits when a counterexample is found
    boolean hasCounterExample =
        stream.anyMatch(
            lazyEc -> {
              long timeEc = System.currentTimeMillis();
              NetworkSlice slice = lazyEc.get();
              timeEc = System.currentTimeMillis() - timeEc;

              synchronized (_lock) {
                // Make sure the headerspace is correct
                HeaderLocationQuestion question = new HeaderLocationQuestion(q);
                question.setHeaderSpace(slice.getHeaderSpace());

                // Get the EC graph and mapping
                Graph g = slice.getGraph();
                Set<String> srcRouters = mapConcreteToAbstract(slice, sourceRouters);

                long timeEncoding = System.currentTimeMillis();
                Encoder enc = new Encoder(_settings, g, question);
                enc.computeEncoding();
                timeEncoding = System.currentTimeMillis() - timeEncoding;

                // Add environment constraints for base case
                if (question.getDiffType() != null) {
                  if (question.getEnvDiff()) {
                    addEnvironmentConstraints(enc, question.getDeltaEnvironmentType());
                  }
                } else {
                  addEnvironmentConstraints(enc, question.getBaseEnvironmentType());
                }

                Map<String, BoolExpr> prop = instrument.apply(enc, srcRouters, destPorts);

                // If this is a equivalence query, we create a second copy of the network
                Encoder enc2 = null;
                Map<String, BoolExpr> prop2 = null;

                if (question.getDiffType() != null) {
                  HeaderLocationQuestion q2 = new HeaderLocationQuestion(question);
                  q2.setFailures(0);
                  long timeDiffEncoding = System.currentTimeMillis();
                  enc2 = new Encoder(enc, g, q2);
                  enc2.computeEncoding();
                  timeDiffEncoding = System.currentTimeMillis() - timeDiffEncoding;
                  timeEncoding += timeDiffEncoding;
                }

                if (question.getDiffType() != null) {
                  assert (enc2 != null);
                  // create a map for enc2 to lookup a related environment variable from enc
                  Table2<GraphEdge, EdgeType, SymbolicRoute> relatedEnv = new Table2<>();
                  enc2.getMainSlice()
                      .getLogicalGraph()
                      .getEnvironmentVars()
                      .forEach((lge, r) -> relatedEnv.put(lge.getEdge(), lge.getEdgeType(), r));

                  BoolExpr related = enc.mkTrue();
                  addEnvironmentConstraints(enc2, question.getBaseEnvironmentType());

                  if (!question.getEnvDiff()) {
                    related = relateEnvironments(enc, enc2);
                  }

                  prop2 = instrument.apply(enc2, srcRouters, destPorts);

                  // Add diff constraints
                  BoolExpr required = enc.mkTrue();
                  for (String source : srcRouters) {
                    BoolExpr sourceProp1 = prop.get(source);
                    BoolExpr sourceProp2 = prop2.get(source);
                    BoolExpr val;
                    switch (q.getDiffType()) {
                      case INCREASED:
                        val = enc.mkImplies(sourceProp1, sourceProp2);
                        break;
                      case REDUCED:
                        val = enc.mkImplies(sourceProp2, sourceProp1);
                        break;
                      case ANY:
                        val = enc.mkEq(sourceProp1, sourceProp2);
                        break;
                      default:
                        throw new BatfishException("Missing case: " + q.getDiffType());
                    }
                    required = enc.mkAnd(required, val);
                  }
<<<<<<< HEAD

                  related = enc.mkAnd(related, relatePackets(enc, enc2));
                  enc.add(related);
                  enc.add(enc.mkNot(required));

                } else {
                  BoolExpr allProp = enc.mkTrue();
                  for (String router : srcRouters) {
                    BoolExpr r = prop.get(router);
                    allProp = enc.mkAnd(allProp, r);
                  }
                  enc.add(enc.mkNot(allProp));
=======
                  required = enc.mkAnd(required, val);
                }
                related = enc.mkAnd(related, relatePackets(enc, enc2));
                enc.add(related);
                enc.add(enc.mkNot(required));

              } else {
                // Not a differential query; just a query on a single version of the network.
                BoolExpr allProp = enc.mkTrue();
                for (String router : srcRouters) {
                  BoolExpr r = prop.get(router);
                  if (q.getNegate()) {
                    r = enc.mkNot(r);
                  }
                  allProp = enc.mkAnd(allProp, r);
>>>>>>> 1653a29f
                }

                addFailureConstraints(enc, destPorts, failOptions);

                Tuple<VerificationResult, Model> tup = enc.verify();
                VerificationResult res = tup.getFirst();
                Model model = tup.getSecond();

                if (q.getBenchmark()) {
                  VerificationStats stats = res.getStats();
                  stats.setAvgComputeEcTime(timeEc);
                  stats.setMaxComputeEcTime(timeEc);
                  stats.setMinComputeEcTime(timeEc);
                  stats.setAvgEncodingTime(timeEncoding);
                  stats.setMaxEncodingTime(timeEncoding);
                  stats.setMinEncodingTime(timeEncoding);
                  stats.setTimeCreateBdds((double) timeAbstraction);

                  synchronized (_lock) {
                    ecStats.add(stats);
                  }
                }

                if (!res.isVerified()) {
                  VerifyParam vp = new VerifyParam(res, model, srcRouters, enc, enc2, prop, prop2);
                  AnswerElement ae = answer.apply(vp);
                  synchronized (_lock) {
                    answerElement[0] = ae;
                    result[0] = res;
                  }
                  return true;
                }

                synchronized (_lock) {
                  result[1] = res;
                }
                return false;
              }
            });

    totalTime = (System.currentTimeMillis() - totalTime);
    VerificationResult res;
    AnswerElement ae;
    if (hasCounterExample) {
      res = result[0];
      ae = answerElement[0];
    } else {
      res = result[1];
      VerifyParam vp = new VerifyParam(res, null, null, null, null, null, null);
      ae = answer.apply(vp);
    }
    if (q.getBenchmark()) {
      VerificationStats stats = VerificationStats.combineAll(ecStats, totalTime);
      res.setStats(stats);
    }
    return ae;
  }

  /*
   * Check if a collection of routers will be reachable to
   * one or more destinations.
   */
  public AnswerElement checkReachability(HeaderLocationQuestion q) {
    return checkProperty(
        q,
        (enc, srcRouters, destPorts) -> {
          PropertyAdder pa = new PropertyAdder(enc.getMainSlice());
          return pa.instrumentReachability(destPorts);
        },
        (vp) -> {
          if (vp.getResult().isVerified()) {
            return new SmtReachabilityAnswerElement(vp.getResult(), new FlowHistory());
          } else {
            FlowHistory fh;
            CounterExample ce = new CounterExample(vp.getModel());
            String testrigName = _batfish.getTestrigName();
            if (q.getDiffType() != null) {
              fh =
                  ce.buildFlowHistoryDiff(
                      testrigName,
                      vp.getSrcRouters(),
                      vp.getEnc(),
                      vp.getEncDiff(),
                      vp.getProp(),
                      vp.getPropDiff());
            } else {
              Map<String, Boolean> reachVals =
                  vp.getProp()
                      .entrySet()
                      .stream()
                      .collect(
                          toMap(
                              Map.Entry::getKey,
                              entry -> ce.isTrue(entry.getValue()) ^ q.getNegate()));
              fh = ce.buildFlowHistory(testrigName, vp.getSrcRouters(), vp.getEnc(), reachVals);
            }
            return new SmtReachabilityAnswerElement(vp.getResult(), fh);
          }
        });
  }

  /*
   * Compute whether the path length will always be bounded by a constant k
   * for a collection of source routers to any of a number of destination ports.
   */
  public AnswerElement checkBoundedLength(HeaderLocationQuestion q, int k) {
    return checkProperty(
        q,
        (enc, srcRouters, destPorts) -> {
          ArithExpr bound = enc.mkInt(k);
          PropertyAdder pa = new PropertyAdder(enc.getMainSlice());
          Map<String, ArithExpr> lenVars = pa.instrumentPathLength(destPorts);
          Map<String, BoolExpr> boundVars = new HashMap<>();
          lenVars.forEach((n, ae) -> boundVars.put(n, enc.mkLe(ae, bound)));
          return boundVars;
        },
        (vp) -> new SmtOneAnswerElement(vp.getResult()));
  }

  /*
   * Computes whether a collection of source routers will always have
   * equal path length to destination port(s).
   */
  public AnswerElement checkEqualLength(HeaderLocationQuestion q) {
    return checkProperty(
        q,
        (enc, srcRouters, destPorts) -> {
          PropertyAdder pa = new PropertyAdder(enc.getMainSlice());
          Map<String, ArithExpr> lenVars = pa.instrumentPathLength(destPorts);
          Map<String, BoolExpr> eqVars = new HashMap<>();
          List<Expr> lens = new ArrayList<>();
          for (String router : srcRouters) {
            lens.add(lenVars.get(router));
          }
          BoolExpr allEqual = PropertyAdder.allEqual(enc.getCtx(), lens);
          enc.add(enc.mkNot(allEqual));
          for (Entry<String, ArithExpr> entry : lenVars.entrySet()) {
            String name = entry.getKey();
            BoolExpr b = srcRouters.contains(name) ? allEqual : enc.mkTrue();
            eqVars.put(name, b);
          }
          return eqVars;
        },
        (vp) -> new SmtOneAnswerElement(vp.getResult()));
  }

  /*
   * Computes whether load balancing for each source node in a collection is
   * within some threshold k of the each other.
   */
  public AnswerElement checkLoadBalancing(HeaderLocationQuestion q, int k) {
    return checkProperty(
        q,
        (enc, srcRouters, destPorts) -> {
          PropertyAdder pa = new PropertyAdder(enc.getMainSlice());
          Map<String, ArithExpr> loads = pa.instrumentLoad(destPorts);
          Map<String, BoolExpr> prop = new HashMap<>();
          // TODO: implement this properly after refactoring
          loads.forEach((name, ae) -> prop.put(name, enc.mkTrue()));
          return prop;
        },
        (vp) -> new SmtOneAnswerElement(vp.getResult()));
  }

  /*
   * Check if there exist multiple stable solutions to the network.
   * If so, reports the forwarding differences between the two cases.
   */
  public AnswerElement checkDeterminism(HeaderQuestion q) {
    Graph graph = new Graph(_batfish);
    Encoder enc1 = new Encoder(_settings, graph, q);
    Encoder enc2 = new Encoder(enc1, graph, q);
    enc1.computeEncoding();
    enc2.computeEncoding();
    addEnvironmentConstraints(enc1, q.getBaseEnvironmentType());

    BoolExpr relatedFailures = relateFailures(enc1, enc2);
    BoolExpr relatedEnvs = relateEnvironments(enc1, enc2);
    BoolExpr relatedPkts = relatePackets(enc1, enc2);
    BoolExpr related = enc1.mkAnd(relatedFailures, relatedEnvs, relatedPkts);
    BoolExpr required = enc1.mkTrue();
    for (GraphEdge ge : graph.getAllRealEdges()) {
      SymbolicDecisions d1 = enc1.getMainSlice().getSymbolicDecisions();
      SymbolicDecisions d2 = enc2.getMainSlice().getSymbolicDecisions();
      BoolExpr dataFwd1 = d1.getDataForwarding().get(ge.getRouter(), ge);
      BoolExpr dataFwd2 = d2.getDataForwarding().get(ge.getRouter(), ge);
      assert dataFwd1 != null;
      assert dataFwd2 != null;
      required = enc1.mkAnd(required, enc1.mkEq(dataFwd1, dataFwd2));
    }

    enc1.add(related);
    enc1.add(enc1.mkNot(required));

    Tuple<VerificationResult, Model> tup = enc1.verify();
    VerificationResult res = tup.getFirst();
    Model model = tup.getSecond();

    SortedSet<String> case1 = null;
    SortedSet<String> case2 = null;
    Flow flow = null;
    CounterExample ce = new CounterExample(model);
    if (!res.isVerified()) {
      case1 = new TreeSet<>();
      case2 = new TreeSet<>();
      flow = ce.buildFlow(enc1.getMainSlice().getSymbolicPacket(), "(none)");
      for (GraphEdge ge : graph.getAllRealEdges()) {
        SymbolicDecisions d1 = enc1.getMainSlice().getSymbolicDecisions();
        SymbolicDecisions d2 = enc2.getMainSlice().getSymbolicDecisions();
        BoolExpr dataFwd1 = d1.getDataForwarding().get(ge.getRouter(), ge);
        BoolExpr dataFwd2 = d2.getDataForwarding().get(ge.getRouter(), ge);
        assert dataFwd1 != null;
        assert dataFwd2 != null;
        boolean b1 = ce.boolVal(dataFwd1);
        boolean b2 = ce.boolVal(dataFwd2);
        if (b1 != b2) {
          if (b1) {
            String route = ce.buildRoute(enc1.getMainSlice(), ge);
            String msg = ge + " -- " + route;
            case1.add(msg);
          }
          if (b2) {
            String route = ce.buildRoute(enc2.getMainSlice(), ge);
            String msg = ge + " -- " + route;
            case2.add(msg);
          }
        }
      }
    }

    // Ensure canonical order
    boolean less = (case1 == null || (case1.first().compareTo(case2.first()) < 0));
    if (less) {
      return new SmtDeterminismAnswerElement(flow, case1, case2);
    } else {
      return new SmtDeterminismAnswerElement(flow, case2, case1);
    }
  }

  /*
   * Compute if there can ever be a black hole for routers that are
   * not at the edge of the network. This is almost certainly a bug.
   */
  public AnswerElement checkBlackHole(HeaderQuestion q) {
    Graph graph = new Graph(_batfish);
    Encoder enc = new Encoder(_settings, graph, q);
    enc.computeEncoding();
    Context ctx = enc.getCtx();
    EncoderSlice slice = enc.getMainSlice();

    // Collect routers that have no host/environment edge
    List<String> toCheck = new ArrayList<>();
    for (Entry<String, List<GraphEdge>> entry : graph.getEdgeMap().entrySet()) {
      String router = entry.getKey();
      List<GraphEdge> edges = entry.getValue();
      boolean check = true;
      for (GraphEdge edge : edges) {
        if (edge.getEnd() == null) {
          check = false;
          break;
        }
      }
      if (check) {
        toCheck.add(router);
      }
    }

    // Ensure the router never receives traffic and then drops the traffic
    BoolExpr someBlackHole = ctx.mkBool(false);
    for (String router : toCheck) {
      Map<GraphEdge, BoolExpr> edges = slice.getSymbolicDecisions().getDataForwarding().get(router);
      BoolExpr doesNotFwd = ctx.mkBool(true);
      for (Map.Entry<GraphEdge, BoolExpr> entry : edges.entrySet()) {
        BoolExpr dataFwd = entry.getValue();
        doesNotFwd = ctx.mkAnd(doesNotFwd, ctx.mkNot(dataFwd));
      }
      BoolExpr isFwdTo = ctx.mkBool(false);
      Set<String> neighbors = graph.getNeighbors().get(router);
      for (String n : neighbors) {
        for (Map.Entry<GraphEdge, BoolExpr> entry :
            slice.getSymbolicDecisions().getDataForwarding().get(n).entrySet()) {
          GraphEdge ge = entry.getKey();
          BoolExpr fwd = entry.getValue();
          if (router.equals(ge.getPeer())) {
            isFwdTo = ctx.mkOr(isFwdTo, fwd);
          }
        }
      }
      someBlackHole = ctx.mkOr(someBlackHole, ctx.mkAnd(isFwdTo, doesNotFwd));
    }

    enc.add(someBlackHole);
    VerificationResult result = enc.verify().getFirst();
    return new SmtOneAnswerElement(result);
  }

  /*
   * Computes multipath consistency, which ensures traffic that travels
   * multiple paths will be treated equivalently by each path
   * (i.e., dropped or accepted by each).
   */
  public AnswerElement checkMultipathConsistency(HeaderLocationQuestion q) {
    if (q.getNegate()) {
      throw new BatfishException("Negation not implemented for smt-multipath-consistency.");
    }

    PathRegexes p = new PathRegexes(q);
    Graph graph = new Graph(_batfish);
    Set<GraphEdge> destPorts = findFinalInterfaces(graph, p);
    inferDestinationHeaderSpace(graph, destPorts, q);

    Encoder enc = new Encoder(_settings, graph, q);
    enc.computeEncoding();
    EncoderSlice slice = enc.getMainSlice();

    PropertyAdder pa = new PropertyAdder(slice);
    Map<String, BoolExpr> reachableVars = pa.instrumentReachability(destPorts);

    BoolExpr acc = enc.mkFalse();
    for (Map.Entry<String, Configuration> entry : graph.getConfigurations().entrySet()) {
      String router = entry.getKey();
      BoolExpr reach = reachableVars.get(router);
      BoolExpr all = enc.mkTrue();
      for (GraphEdge edge : graph.getEdgeMap().get(router)) {
        BoolExpr dataFwd = slice.getForwardsAcross().get(router, edge);
        BoolExpr ctrFwd = slice.getSymbolicDecisions().getControlForwarding().get(router, edge);
        assert (ctrFwd != null);
        BoolExpr peerReach = enc.mkTrue();
        if (edge.getPeer() != null) {
          peerReach = reachableVars.get(edge.getPeer());
        }
        BoolExpr imp = enc.mkImplies(ctrFwd, enc.mkAnd(dataFwd, peerReach));
        all = enc.mkAnd(all, imp);
      }
      acc = enc.mkOr(acc, enc.mkNot(enc.mkImplies(reach, all)));
    }

    enc.add(acc);
    VerificationResult res = enc.verify().getFirst();
    return new SmtOneAnswerElement(res);
  }

  /*
   * Checks for routing loops in the network. For efficiency reasons,
   * we only check for loops with routers that use static routes since
   * these can override the usual loop-prevention mechanisms.
   */
  public AnswerElement checkRoutingLoop(HeaderQuestion q) {
    Graph graph = new Graph(_batfish);

    // Collect all relevant destinations
    List<Prefix> prefixes = new ArrayList<>();
    graph
        .getStaticRoutes()
        .forEach(
            (router, ifaceName, srs) -> {
              for (StaticRoute sr : srs) {
                prefixes.add(sr.getNetwork());
              }
            });

    SortedSet<IpWildcard> pfxs = new TreeSet<>();
    for (Prefix prefix : prefixes) {
      pfxs.add(new IpWildcard(prefix));
    }
    q.getHeaderSpace().setDstIps(pfxs);

    // Collect all routers that use static routes as a
    // potential node along a loop
    List<String> routers = new ArrayList<>();
    for (Entry<String, Configuration> entry : graph.getConfigurations().entrySet()) {
      String router = entry.getKey();
      Configuration conf = entry.getValue();
      if (conf.getDefaultVrf().getStaticRoutes().size() > 0) {
        routers.add(router);
      }
    }
    Encoder enc = new Encoder(_settings, graph, q);
    enc.computeEncoding();
    Context ctx = enc.getCtx();
    EncoderSlice slice = enc.getMainSlice();
    PropertyAdder pa = new PropertyAdder(slice);

    BoolExpr someLoop = ctx.mkBool(false);
    for (String router : routers) {
      BoolExpr hasLoop = pa.instrumentLoop(router);
      someLoop = ctx.mkOr(someLoop, hasLoop);
    }
    enc.add(someLoop);

    VerificationResult result = enc.verify().getFirst();
    return new SmtOneAnswerElement(result);
  }

  /*
   * Computes whether or not two routers are equivalent.
   * To be equivalent, each router must have identical intefaces.
   *
   * We then relate the environments on each interface for each router
   * so that they are required to be equal.
   *
   * We finally check that their forwarding decisions and exported messages
   * will be equal given their equal inputs.
   */
  public AnswerElement checkLocalEquivalence(Pattern n, boolean strict, boolean fullModel) {
    Graph graph = new Graph(_batfish);
    List<String> routers = PatternUtils.findMatchingNodes(graph, n, Pattern.compile(""));

    HeaderQuestion q = new HeaderQuestion();
    q.setFullModel(fullModel);
    q.setFailures(0);
    q.setBaseEnvironmentType(EnvironmentType.ANY);

    Collections.sort(routers);
    SortedMap<String, VerificationResult> result = new TreeMap<>();

    int len = routers.size();
    if (len <= 1) {
      return new SmtManyAnswerElement(new TreeMap<>());
    }

    for (int i = 0; i < len - 1; i++) {
      String r1 = routers.get(i);
      String r2 = routers.get(i + 1);

      // TODO: reorder to encode after checking if we can compare them

      // Create transfer function for router 1
      Set<String> toModel1 = new TreeSet<>();
      toModel1.add(r1);
      Graph g1 = new Graph(_batfish, null, toModel1);
      Encoder e1 = new Encoder(_settings, g1, q);
      e1.computeEncoding();

      Context ctx = e1.getCtx();

      // Create transfer function for router 2
      Set<String> toModel2 = new TreeSet<>();
      toModel2.add(r2);
      Graph g2 = new Graph(_batfish, null, toModel2);
      Encoder e2 = new Encoder(e1, g2);
      e2.computeEncoding();

      EncoderSlice slice1 = e1.getMainSlice();
      EncoderSlice slice2 = e2.getMainSlice();

      // Ensure that the two routers have the same interfaces for comparison
      Pattern p = Pattern.compile(".*");
      Pattern neg = Pattern.compile("");
      List<GraphEdge> edges1 = PatternUtils.findMatchingEdges(g1, p, neg, p, neg);
      List<GraphEdge> edges2 = PatternUtils.findMatchingEdges(g2, p, neg, p, neg);
      Set<String> ifaces1 = interfaces(edges1);
      Set<String> ifaces2 = interfaces(edges2);

      if (!(ifaces1.containsAll(ifaces2) && ifaces2.containsAll(ifaces1))) {
        String msg = String.format("Routers %s and %s have different interfaces", r1, r2);
        System.out.println(msg);
        return new SmtManyAnswerElement(new TreeMap<>());
      }

      // TODO: check running same protocols?
      Map<String, Map<Protocol, Map<String, EnumMap<EdgeType, LogicalEdge>>>> lgeMap2 =
          logicalEdgeMap(slice2);

      BoolExpr equalEnvs = ctx.mkBool(true);
      BoolExpr equalOutputs = ctx.mkBool(true);
      BoolExpr equalIncomingAcls = ctx.mkBool(true);

      Configuration conf1 = g1.getConfigurations().get(r1);
      Configuration conf2 = g2.getConfigurations().get(r2);

      // Set environments equal
      Set<String> communities = new HashSet<>();

      Set<SymbolicRoute> envRecords = new HashSet<>();

      for (Protocol proto1 : slice1.getProtocols().get(r1)) {
        for (ArrayList<LogicalEdge> es :
            slice1.getLogicalGraph().getLogicalEdges().get(r1).get(proto1)) {
          for (LogicalEdge lge1 : es) {

            String ifaceName = lge1.getEdge().getStart().getName();

            LogicalEdge lge2 = lgeMap2.get(r2).get(proto1).get(ifaceName).get(lge1.getEdgeType());

            if (lge1.getEdgeType() == EdgeType.IMPORT) {

              SymbolicRoute vars1 = slice1.getLogicalGraph().getEnvironmentVars().get(lge1);
              SymbolicRoute vars2 = slice2.getLogicalGraph().getEnvironmentVars().get(lge2);

              BoolExpr aclIn1 = slice1.getIncomingAcls().get(lge1.getEdge());
              BoolExpr aclIn2 = slice2.getIncomingAcls().get(lge2.getEdge());

              if (aclIn1 == null) {
                aclIn1 = ctx.mkBool(true);
              }
              if (aclIn2 == null) {
                aclIn2 = ctx.mkBool(true);
              }

              equalIncomingAcls = ctx.mkAnd(equalIncomingAcls, ctx.mkEq(aclIn1, aclIn2));

              boolean hasEnv1 = (vars1 != null);
              boolean hasEnv2 = (vars2 != null);

              if (hasEnv1 && hasEnv2) {
                BoolExpr samePermitted = ctx.mkEq(vars1.getPermitted(), vars2.getPermitted());

                // Set communities equal
                BoolExpr equalComms = e1.mkTrue();
                for (Map.Entry<CommunityVar, BoolExpr> entry : vars1.getCommunities().entrySet()) {
                  CommunityVar cvar = entry.getKey();
                  BoolExpr ce1 = entry.getValue();
                  BoolExpr ce2 = vars2.getCommunities().get(cvar);
                  if (ce2 != null) {
                    equalComms = e1.mkAnd(equalComms, e1.mkEq(ce1, ce2));
                  }
                }

                // Set communities belonging to one but not the other
                // off, but give a warning of the difference
                BoolExpr unsetComms = e1.mkTrue();

                for (Map.Entry<CommunityVar, BoolExpr> entry : vars1.getCommunities().entrySet()) {
                  CommunityVar cvar = entry.getKey();
                  BoolExpr ce1 = entry.getValue();
                  BoolExpr ce2 = vars2.getCommunities().get(cvar);
                  if (ce2 == null) {
                    if (!communities.contains(cvar.getValue())) {
                      communities.add(cvar.getValue());
                      /* String msg =
                       String.format(
                           "Warning: community %s found for router %s but not %s.",
                           cvar.getValue(), conf1.getEnvName(), conf2.getEnvName());
                      System.out.println(msg); */
                    }
                    unsetComms = e1.mkAnd(unsetComms, e1.mkNot(ce1));
                  }
                }

                // Do the same thing for communities missing from the other side
                for (Map.Entry<CommunityVar, BoolExpr> entry : vars2.getCommunities().entrySet()) {
                  CommunityVar cvar = entry.getKey();
                  BoolExpr ce2 = entry.getValue();
                  BoolExpr ce1 = vars1.getCommunities().get(cvar);
                  if (ce1 == null) {
                    if (!communities.contains(cvar.getValue())) {
                      communities.add(cvar.getValue());
                      /* String msg =
                       String.format(
                           "Warning: community %s found for router %s but not %s.",
                           cvar.getValue(), conf2.getEnvName(), conf1.getEnvName());
                      System.out.println(msg); */
                    }
                    unsetComms = e1.mkAnd(unsetComms, e1.mkNot(ce2));
                  }
                }

                envRecords.add(vars1);
                BoolExpr equalVars = slice1.equal(conf1, proto1, vars1, vars2, lge1, true);
                equalEnvs = ctx.mkAnd(equalEnvs, unsetComms, samePermitted, equalVars, equalComms);

              } else if (hasEnv1 || hasEnv2) {
                System.out.println("Edge1: " + lge1);
                System.out.println("Edge2: " + lge2);
                throw new BatfishException("one had environment");
              }

            } else {

              SymbolicRoute out1 = lge1.getSymbolicRecord();
              SymbolicRoute out2 = lge2.getSymbolicRecord();

              equalOutputs =
                  ctx.mkAnd(equalOutputs, slice1.equal(conf1, proto1, out1, out2, lge1, false));
            }
          }
        }
      }

      // Ensure that there is only one active environment message if we want to
      // check the stronger version of local equivalence
      if (strict) {
        for (SymbolicRoute env1 : envRecords) {
          for (SymbolicRoute env2 : envRecords) {
            if (!env1.equals(env2)) {
              BoolExpr c = e2.mkImplies(env1.getPermitted(), e2.mkNot(env2.getPermitted()));
              e2.add(c);
            }
          }
        }
      }

      // TODO: check both have same environment vars (e.g., screw up configuring peer connection)

      // Create assumptions
      BoolExpr validDest;
      validDest = ignoredDestinations(ctx, slice1, r1, conf1);
      validDest = ctx.mkAnd(validDest, ignoredDestinations(ctx, slice2, r2, conf2));
      SymbolicPacket p1 = slice1.getSymbolicPacket();
      SymbolicPacket p2 = slice2.getSymbolicPacket();
      BoolExpr equalPackets = p1.mkEqual(p2);
      BoolExpr assumptions = ctx.mkAnd(equalEnvs, equalPackets, validDest);

      // Create the requirements

      // Best choices should be the same
      BoolExpr required;
      if (strict) {
        SymbolicRoute best1 =
            e1.getMainSlice().getSymbolicDecisions().getBestNeighbor().get(conf1.getName());
        SymbolicRoute best2 =
            e2.getMainSlice().getSymbolicDecisions().getBestNeighbor().get(conf2.getName());
        // Just pick some protocol for defaults, shouldn't matter for best choice
        required = equal(e2, conf2, best1, best2);
      } else {
        // Forwarding decisions should be the sames
        Map<String, GraphEdge> geMap2 = interfaceMap(edges2);
        BoolExpr sameForwarding = ctx.mkBool(true);
        for (GraphEdge ge1 : edges1) {
          GraphEdge ge2 = geMap2.get(ge1.getStart().getName());
          BoolExpr dataFwd1 = slice1.getSymbolicDecisions().getDataForwarding().get(r1, ge1);
          BoolExpr dataFwd2 = slice2.getSymbolicDecisions().getDataForwarding().get(r2, ge2);
          assert (dataFwd1 != null);
          assert (dataFwd2 != null);
          sameForwarding = ctx.mkAnd(sameForwarding, ctx.mkEq(dataFwd1, dataFwd2));
        }
        required = ctx.mkAnd(sameForwarding); // equalOutputs, equalIncomingAcls);
      }

      e2.add(assumptions);
      e2.add(ctx.mkNot(required));

      VerificationResult res = e2.verify().getFirst();
      String name = r1 + "<-->" + r2;
      result.put(name, res);
    }

    return new SmtManyAnswerElement(result);
  }

  /*
   * Get the interface names for a collection of edges
   */
  private Set<String> interfaces(List<GraphEdge> edges) {
    Set<String> ifaces = new TreeSet<>();
    for (GraphEdge edge : edges) {
      ifaces.add(edge.getStart().getName());
    }
    return ifaces;
  }

  /*
   * Build the inverse map for each logical edge
   */
  private Map<String, Map<Protocol, Map<String, EnumMap<EdgeType, LogicalEdge>>>> logicalEdgeMap(
      EncoderSlice enc) {

    Map<String, Map<Protocol, Map<String, EnumMap<EdgeType, LogicalEdge>>>> acc = new HashMap<>();
    enc.getLogicalGraph()
        .getLogicalEdges()
        .forEach(
            (router, map) -> {
              Map<Protocol, Map<String, EnumMap<EdgeType, LogicalEdge>>> mapAcc = new HashMap<>();
              acc.put(router, mapAcc);
              map.forEach(
                  (proto, edges) -> {
                    Map<String, EnumMap<EdgeType, LogicalEdge>> edgesMap = new HashMap<>();
                    mapAcc.put(proto, edgesMap);
                    for (ArrayList<LogicalEdge> xs : edges) {
                      for (LogicalEdge lge : xs) {
                        // Should have import since only connected to environment
                        String ifaceName = lge.getEdge().getStart().getName();
                        EnumMap<EdgeType, LogicalEdge> typeMap = edgesMap.get(ifaceName);
                        if (typeMap == null) {
                          EnumMap<EdgeType, LogicalEdge> m = new EnumMap<>(EdgeType.class);
                          m.put(lge.getEdgeType(), lge);
                          edgesMap.put(ifaceName, m);
                        } else {
                          typeMap.put(lge.getEdgeType(), lge);
                        }
                      }
                    }
                  });
            });
    return acc;
  }

  /*
   * Creates a boolean variable representing destinations we don't want
   * to consider due to local differences.
   */
  private BoolExpr ignoredDestinations(
      Context ctx, EncoderSlice e1, String r1, Configuration conf1) {
    BoolExpr validDest = ctx.mkBool(true);
    for (Protocol proto1 : e1.getProtocols().get(r1)) {
      Set<Prefix> prefixes = Graph.getOriginatedNetworks(conf1, proto1);
      BoolExpr dest = e1.relevantOrigination(prefixes);
      validDest = ctx.mkAnd(validDest, ctx.mkNot(dest));
    }
    return validDest;
  }

  /*
   * Create a map from interface name to graph edge.
   */
  private Map<String, GraphEdge> interfaceMap(List<GraphEdge> edges) {
    Map<String, GraphEdge> ifaceMap = new HashMap<>();
    for (GraphEdge edge : edges) {
      ifaceMap.put(edge.getStart().getName(), edge);
    }
    return ifaceMap;
  }

  private static class VerifyParam {

    private VerificationResult _result;
    private Model _model;
    private Set<String> _srcRouters;
    private Encoder _enc;
    private Encoder _encDiff;
    private Map<String, BoolExpr> _prop;
    private Map<String, BoolExpr> _propDiff;

    VerifyParam(
        VerificationResult result,
        @Nullable Model model,
        @Nullable Set<String> sourceRouters,
        @Nullable Encoder enc,
        @Nullable Encoder encDiff,
        @Nullable Map<String, BoolExpr> prop1,
        @Nullable Map<String, BoolExpr> prop2) {
      this._result = result;
      this._model = model;
      this._srcRouters = sourceRouters;
      this._enc = enc;
      this._encDiff = encDiff;
      this._prop = prop1;
      this._propDiff = prop2;
    }

    VerificationResult getResult() {
      return _result;
    }

    Model getModel() {
      return _model;
    }

    Set<String> getSrcRouters() {
      return _srcRouters;
    }

    Encoder getEnc() {
      return _enc;
    }

    Encoder getEncDiff() {
      return _encDiff;
    }

    Map<String, BoolExpr> getProp() {
      return _prop;
    }

    Map<String, BoolExpr> getPropDiff() {
      return _propDiff;
    }
  }
}<|MERGE_RESOLUTION|>--- conflicted
+++ resolved
@@ -1,11 +1,5 @@
 package org.batfish.symbolic.smt;
 
-<<<<<<< HEAD
-=======
-import static java.util.stream.Collectors.toMap;
-
-import com.google.common.collect.Comparators;
->>>>>>> 1653a29f
 import com.google.common.collect.Iterables;
 import com.microsoft.z3.ArithExpr;
 import com.microsoft.z3.BitVecExpr;
@@ -31,6 +25,7 @@
 import java.util.function.Function;
 import java.util.function.Supplier;
 import java.util.regex.Pattern;
+import java.util.stream.Collectors;
 import java.util.stream.Stream;
 import javax.annotation.Nullable;
 import org.batfish.common.BatfishException;
@@ -336,11 +331,6 @@
   /*
    * General purpose logic for checking a property that holds that
    * handles the various flags and parameters for a query with endpoints
-   *
-   * q is the question from the user.
-   * instrument instruments each router in the graph as needed to check the property.
-   * answer takes the result from Z3 and produces the answer for the user.
-   *
    */
   private AnswerElement checkPropertyTest(
       HeaderLocationQuestion q,
@@ -466,6 +456,11 @@
   /*
    * General purpose logic for checking a property that holds that
    * handles the various flags and parameters for a query with endpoints
+   *
+   * q is the question from the user.
+   * instrument instruments each router in the graph as needed to check the property.
+   * answer takes the result from Z3 and produces the answer for the user.
+   *
    */
   private AnswerElement checkProperty(
       HeaderLocationQuestion q,
@@ -581,36 +576,22 @@
                     }
                     required = enc.mkAnd(required, val);
                   }
-<<<<<<< HEAD
 
                   related = enc.mkAnd(related, relatePackets(enc, enc2));
                   enc.add(related);
                   enc.add(enc.mkNot(required));
 
                 } else {
+                  // Not a differential query; just a query on a single version of the network.
                   BoolExpr allProp = enc.mkTrue();
                   for (String router : srcRouters) {
                     BoolExpr r = prop.get(router);
+                    if (q.getNegate()) {
+                      r = enc.mkNot(r);
+                    }
                     allProp = enc.mkAnd(allProp, r);
                   }
                   enc.add(enc.mkNot(allProp));
-=======
-                  required = enc.mkAnd(required, val);
-                }
-                related = enc.mkAnd(related, relatePackets(enc, enc2));
-                enc.add(related);
-                enc.add(enc.mkNot(required));
-
-              } else {
-                // Not a differential query; just a query on a single version of the network.
-                BoolExpr allProp = enc.mkTrue();
-                for (String router : srcRouters) {
-                  BoolExpr r = prop.get(router);
-                  if (q.getNegate()) {
-                    r = enc.mkNot(r);
-                  }
-                  allProp = enc.mkAnd(allProp, r);
->>>>>>> 1653a29f
                 }
 
                 addFailureConstraints(enc, destPorts, failOptions);
@@ -702,7 +683,7 @@
                       .entrySet()
                       .stream()
                       .collect(
-                          toMap(
+                          Collectors.toMap(
                               Map.Entry::getKey,
                               entry -> ce.isTrue(entry.getValue()) ^ q.getNegate()));
               fh = ce.buildFlowHistory(testrigName, vp.getSrcRouters(), vp.getEnc(), reachVals);
