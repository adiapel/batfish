package org.batfish.representation.palo_alto;

import java.io.Serializable;
import java.util.Collections;
import java.util.LinkedHashSet;
import java.util.Set;
import java.util.SortedMap;
import java.util.TreeMap;
import javax.annotation.Nonnull;
import javax.annotation.Nullable;
import javax.annotation.ParametersAreNonnullByDefault;

/** PAN datamodel component containing interface configuration */
@ParametersAreNonnullByDefault
public final class Interface implements Serializable {
  public enum Type {
    AGGREGATED_ETHERNET,
    LAYER2,
    LAYER3,
    LOOPBACK,
    PHYSICAL,
    TUNNEL,
    VLAN,
  }

  public static final int DEFAULT_INTERFACE_MTU = 1500;

  private boolean _active;
  /** May be an IP address, prefix, or address-object reference */
  @Nullable private InterfaceAddress _address;

  @Nullable private String _aggregateGroup;

  @Nonnull private final Set<InterfaceAddress> _allAddresses;

  @Nullable private String _comment;
<<<<<<< HEAD

=======
  @Nullable private Boolean _ha;
>>>>>>> 4788c14a
  @Nullable private Integer _mtu;

  @Nonnull private final String _name;

  @Nullable private Interface _parent;

  @Nullable private Integer _tag;

  @Nonnull private final Type _type;

  @Nonnull private final SortedMap<String, Interface> _units;

  @Nullable private Zone _zone;

  public Interface(String name, Type type) {
    _active = true;
    _allAddresses = new LinkedHashSet<>();
    _mtu = DEFAULT_INTERFACE_MTU;
    _name = name;
    _type = type;
    _units = new TreeMap<>();
  }

  public boolean getActive() {
    return _active;
  }

  public void addAddress(InterfaceAddress address) {
    if (_address == null) {
      _address = address;
    }
    _allAddresses.add(address);
  }

  @Nullable
  public InterfaceAddress getAddress() {
    return _address;
  }

  @Nullable
  public String getAggregateGroup() {
    return _aggregateGroup;
  }

  public void setAggregateGroup(@Nullable String aggregateGroup) {
    _aggregateGroup = aggregateGroup;
  }

  @Nonnull
  public Set<InterfaceAddress> getAllAddresses() {
    return Collections.unmodifiableSet(_allAddresses);
  }

  @Nullable
  public String getComment() {
    return _comment;
  }

  @Nullable
  public Boolean getHa() {
    return _ha;
  }

  public void setHa(@Nullable Boolean ha) {
    _ha = ha;
  }

  @Nullable
  public Integer getMtu() {
    return _mtu;
  }

  @Nonnull
  public String getName() {
    return _name;
  }

  @Nullable
  public Interface getParent() {
    return _parent;
  }

  @Nullable
  public Integer getTag() {
    return _tag;
  }

  @Nonnull
  public Type getType() {
    return _type;
  }

  @Nonnull
  public SortedMap<String, Interface> getUnits() {
    return _units;
  }

  @Nullable
  public Zone getZone() {
    return _zone;
  }

  public void setActive(boolean active) {
    _active = active;
  }

  public void setComment(@Nullable String comment) {
    _comment = comment;
  }

  public void setMtu(@Nullable Integer mtu) {
    _mtu = mtu;
  }

  public void setParent(@Nullable Interface parent) {
    _parent = parent;
  }

  public void setTag(@Nullable Integer tag) {
    _tag = tag;
  }

  public void setZone(@Nullable Zone zone) {
    _zone = zone;
  }
}<|MERGE_RESOLUTION|>--- conflicted
+++ resolved
@@ -34,11 +34,9 @@
   @Nonnull private final Set<InterfaceAddress> _allAddresses;
 
   @Nullable private String _comment;
-<<<<<<< HEAD
 
-=======
   @Nullable private Boolean _ha;
->>>>>>> 4788c14a
+
   @Nullable private Integer _mtu;
 
   @Nonnull private final String _name;
