--- conflicted
+++ resolved
@@ -206,6 +206,7 @@
 import org.batfish.representation.palo_alto.EbgpPeerGroupType.ImportNexthopMode;
 import org.batfish.representation.palo_alto.IbgpPeerGroupType;
 import org.batfish.representation.palo_alto.Interface;
+import org.batfish.representation.palo_alto.InterfaceAddress;
 import org.batfish.representation.palo_alto.NatRule;
 import org.batfish.representation.palo_alto.OspfArea;
 import org.batfish.representation.palo_alto.OspfAreaNormal;
@@ -1222,9 +1223,24 @@
   @Test
   public void testInterfaceExtraction() {
     PaloAltoConfiguration c = parsePaloAltoConfig("interface");
+    Interface e1_1 = c.getInterfaces().get("ethernet1/1");
     Interface e1_4 = c.getInterfaces().get("ethernet1/4");
+    Interface e1_5 = c.getInterfaces().get("ethernet1/5");
+
+    assertThat(e1_1, notNullValue());
+    InterfaceAddress e1_1_addr = e1_1.getAddress();
+    assertThat(e1_1_addr, notNullValue());
+    assertThat(e1_1_addr.getType(), equalTo(InterfaceAddress.Type.IP_PREFIX));
+    assertThat(e1_1_addr.getValue(), equalTo("1.1.1.1/24"));
+
     assertThat(e1_4, notNullValue());
     assertThat(e1_4.getHa(), equalTo(true));
+
+    assertThat(e1_5, notNullValue());
+    InterfaceAddress e1_5_addr = e1_5.getAddress();
+    assertThat(e1_5_addr, notNullValue());
+    assertThat(e1_5_addr.getType(), equalTo(InterfaceAddress.Type.REFERENCE));
+    assertThat(e1_5_addr.getValue(), equalTo("ADDR2"));
   }
 
   @Test
@@ -1235,23 +1251,17 @@
     String eth1_3 = "ethernet1/3";
     String eth1_3_11 = "ethernet1/3.11";
     String eth1_4 = "ethernet1/4";
-<<<<<<< HEAD
     String eth1_5 = "ethernet1/5";
     String eth1_6 = "ethernet1/6";
-=======
->>>>>>> 4788c14a
+    String eth1_7 = "ethernet1/7";
     String eth1_21 = "ethernet1/21";
     String loopback = "loopback";
     Configuration c = parseConfig(hostname);
 
     assertThat(
         c.getAllInterfaces().keySet(),
-<<<<<<< HEAD
         containsInAnyOrder(
-            eth1_1, eth1_2, eth1_3, eth1_3_11, eth1_4, eth1_5, eth1_6, eth1_21, loopback));
-=======
-        containsInAnyOrder(eth1_1, eth1_2, eth1_3, eth1_3_11, eth1_4, eth1_21, loopback));
->>>>>>> 4788c14a
+            eth1_1, eth1_2, eth1_3, eth1_3_11, eth1_4, eth1_5, eth1_6, eth1_7, eth1_21, loopback));
 
     // Confirm interface MTU is extracted
     assertThat(c, hasInterface(eth1_1, hasMtu(9001)));
@@ -1261,15 +1271,15 @@
         c,
         hasInterface(
             eth1_1, hasAllAddresses(contains(ConcreteInterfaceAddress.parse("1.1.1.1/24")))));
-    assertThat(
-        c,
-        hasInterface(
-            eth1_4, hasAllAddresses(contains(ConcreteInterfaceAddress.parse("10.10.11.10/32")))));
     assertThat(
         c,
         hasInterface(
             eth1_5, hasAllAddresses(contains(ConcreteInterfaceAddress.parse("10.10.12.10/24")))));
     assertThat(c, hasInterface(eth1_6, hasAllAddresses(emptyIterable())));
+    assertThat(
+        c,
+        hasInterface(
+            eth1_7, hasAllAddresses(contains(ConcreteInterfaceAddress.parse("10.10.11.10/32")))));
     assertThat(
         c,
         hasInterface(
@@ -1357,7 +1367,7 @@
         containsInAnyOrder("ethernet1/3", "ethernet1/21", "ethernet1/22", "ae1"));
     {
       Interface iface = interfaces.get("ethernet1/3");
-      assertThat(iface.getAddress(), equalTo(ConcreteInterfaceAddress.parse("10.0.0.1/29")));
+      assertThat(iface.getAddress().getValue(), equalTo("10.0.0.1/29"));
     }
     {
       Interface iface = interfaces.get("ethernet1/21");
@@ -1376,13 +1386,13 @@
       assertThat(iface.getAggregateGroup(), nullValue());
       Interface ae1_290 = iface.getUnits().get("ae1.290");
       assertThat(ae1_290.getTag(), equalTo(290));
-      assertThat(ae1_290.getAddress(), equalTo(ConcreteInterfaceAddress.parse("10.0.1.1./29")));
+      assertThat(ae1_290.getAddress().getValue(), equalTo("10.0.1.1/29"));
       Interface ae1_200 = iface.getUnits().get("ae1.200");
       assertThat(ae1_200.getTag(), equalTo(200));
-      assertThat(ae1_200.getAddress(), equalTo(ConcreteInterfaceAddress.parse("10.0.2.1./29")));
+      assertThat(ae1_200.getAddress().getValue(), equalTo("10.0.2.1/29"));
       Interface ae1_201 = iface.getUnits().get("ae1.201");
       assertThat(ae1_201.getTag(), equalTo(201));
-      assertThat(ae1_201.getAddress(), equalTo(ConcreteInterfaceAddress.parse("10.0.3.1./29")));
+      assertThat(ae1_201.getAddress().getValue(), equalTo("10.0.3.1/29"));
     }
   }
 
