--- conflicted
+++ resolved
@@ -418,12 +418,7 @@
 
 rb_stanza
 :
-<<<<<<< HEAD
-   address_family_rb_stanza
-   | aggregate_address_rb_stanza
-=======
    aggregate_address_rb_stanza
->>>>>>> 9c07a939
    | cluster_id_bgp_rb_stanza
    | default_metric_rb_stanza
    | neighbor_description_rb_stanza
@@ -527,11 +522,7 @@
 :
    (
       rbsl += rb_stanza
-<<<<<<< HEAD
-   )+ closing_comment
-=======
    )* closing_comment?
->>>>>>> 9c07a939
    (
       afrbsl += address_family_rb_stanza
    )*
