--- conflicted
+++ resolved
@@ -31,11 +31,7 @@
       }
       return false;
    }
-<<<<<<< HEAD
-   
-=======
 
->>>>>>> 90161ffb
    public LineAction getAction() {
       return _action;
    }
