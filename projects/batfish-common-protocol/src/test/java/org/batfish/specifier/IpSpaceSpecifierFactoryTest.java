--- conflicted
+++ resolved
@@ -12,26 +12,7 @@
   @Rule public final ExpectedException exception = ExpectedException.none();
 
   @Test
-<<<<<<< HEAD
-  public void testFlexibleLocationIpSpaceSpecifierFactory() {
-    assertThat(
-        load(FlexibleLocationIpSpaceSpecifierFactory.NAME),
-        instanceOf(FlexibleLocationIpSpaceSpecifierFactory.class));
-    IpSpaceSpecifier actual =
-        new FlexibleLocationIpSpaceSpecifierFactory().buildIpSpaceSpecifier("[vrf(foo)]");
-    assertThat(
-        actual,
-        equalTo(
-            new LocationIpSpaceSpecifier(
-                new InterfaceSpecifierInterfaceLocationSpecifier(
-                    new VrfNameRegexInterfaceSpecifier(Pattern.compile("foo"))))));
-  }
-
-  @Test
-  public void testInferFromLocationIpSpaceSpecifierFactory() {
-=======
   public void testLoad() {
->>>>>>> 8ad066e6
     assertThat(
         IpSpaceSpecifierFactory.load(FlexibleIpSpaceSpecifierFactory.NAME),
         instanceOf(FlexibleIpSpaceSpecifierFactory.class));
