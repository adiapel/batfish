package org.batfish.coordinator;

import org.batfish.common.BaseSettings;
import org.batfish.common.BatfishLogger;
import org.batfish.common.CoordConsts;
import org.batfish.common.Util;
import org.batfish.coordinator.authorizer.Authorizer;
import org.batfish.coordinator.config.ConfigurationLocator;
import org.batfish.coordinator.queues.WorkQueue;

public class Settings extends BaseSettings {

   private static final String ARG_AUTHORIZER_TYPE = "authorizertype";
   /**
    * (not wired to command line)
    */
   private static final String ARG_DB_AUTHORIZER_CACHE_EXPIRY_MS = "dbcacheexpiry";
   private static final String ARG_DB_AUTHORIZER_CONN_STRING = "dbconnection";
   private static final String ARG_DISABLE_SSL = "disablessl";
   private static final String ARG_FILE_AUTHORIZER_PERMS_FILE = "coordinator.FileAuthPermsFile";
   private static final String ARG_FILE_AUTHORIZER_ROOT_DIR = "coordinator.FileAuthRootDir";
   private static final String ARG_FILE_AUTHORIZER_USERS_FILE = "coordinator.FileAuthUsersFile";
   private static final String ARG_HELP = "help";
   private static final String ARG_LOG_FILE = "logfile";
   private static final String ARG_LOG_LEVEL = "loglevel";
   private static final String ARG_PERIOD_ASSIGN_WORK_MS = "coordinator.PeriodAssignWorkMs";
   private static final String ARG_PERIOD_CHECK_WORK_MS = "coordinator.PeriodCheckWorkMs";
   private static final String ARG_PERIOD_WORKER_STATUS_REFRESH_MS = "coordinator.PeriodWorkerRefreshMs";
   private static final String ARG_QUEUE_COMPLETED_WORK = "coordinator.Q_CompletedWork";
   private static final String ARG_QUEUE_INCOMPLETE_WORK = "coordinator.Q_IncompleteWork";
   private static final String ARG_QUEUE_TYPE = "coordinator.Q_Type";
   private static final String ARG_SERVICE_HOST = "coordinator.ServiceHost";
   private static final String ARG_SERVICE_POOL_PORT = "coordinator.PoolPort";
   private static final String ARG_SERVICE_WORK_PORT = "coordinator.WorkPort";
   private static final String ARG_SSL_KEYSTORE_FILE = "sslkeystorefile";
   private static final String ARG_SSL_KEYSTORE_PASSWORD = "coordinator.SslKeyStorePassword";
   private static final String ARG_STORAGE_ACCOUNT_KEY = "coordinator.StorageAccountKey";
   private static final String ARG_STORAGE_ACCOUNT_NAME = "coordinator.StorageAccountName";
   private static final String ARG_STORAGE_PROTOCOL = "coordinator.StorageProtocol";
   private static final String ARG_TESTRIG_STORAGE_LOCATION = "coordinator.TestrigStorageLocation";
   private static final String EXECUTABLE_NAME = "coordinator";

   private Authorizer.Type _authorizerType;
   private String _dbAuthorizerConnString;
   private long _dbCacheExpiryMs;
   private String _logFile;
   private String _logLevel;
   private long _periodAssignWorkMs;
   private long _periodCheckWorkMs;
   private long _periodWorkerStatusRefreshMs;
   private String _queueCompletedWork;
   private WorkQueue.Type _queueType;
   private String _queuIncompleteWork;
   private String _serviceHost;
   private int _servicePoolPort;
   private int _serviceWorkPort;
   private String _sslKeystoreFilename;
   private String _storageAccountKey;
   private String _storageAccountName;
   private String _storageProtocol;
   private String _testrigStorageLocation;
   private boolean _useSsl;

   public Settings(String[] args) throws Exception {
      super(Util.getConfigProperties(ConfigurationLocator.class));

      initConfigDefaults();

      initOptions();
      parseCommandLine(args);
   }

   public Authorizer.Type getAuthorizationType() {
      return _authorizerType;
   }

   public long getDbAuthorizerCacheExpiryMs() {
      return _dbCacheExpiryMs;
   }

   public String getDbAuthorizerConnString() {
      return _dbAuthorizerConnString;
   }

   public String getFileAuthorizerPermsFile() {
      return _config.getString(ARG_FILE_AUTHORIZER_PERMS_FILE);
   }

   public String getFileAuthorizerRootDir() {
      return _config.getString(ARG_FILE_AUTHORIZER_ROOT_DIR);
   }

   public String getFileAuthorizerUsersFile() {
      return _config.getString(ARG_FILE_AUTHORIZER_USERS_FILE);
   }

   public String getLogFile() {
      return _logFile;
   }

   public String getLogLevel() {
      return _logLevel;
   }

   public long getPeriodAssignWorkMs() {
      return _periodAssignWorkMs;
   }

   public long getPeriodCheckWorkMs() {
      return _periodCheckWorkMs;
   }

   public long getPeriodWorkerStatusRefreshMs() {
      return _periodWorkerStatusRefreshMs;
   }

   public String getQueueCompletedWork() {
      return _queueCompletedWork;
   }

   public String getQueueIncompleteWork() {
      return _queuIncompleteWork;
   }

   public WorkQueue.Type getQueueType() {
      return _queueType;
   }

   public String getServiceHost() {
      return _serviceHost;
   }

   public int getServicePoolPort() {
      return _servicePoolPort;
   }

   public int getServiceWorkPort() {
      return _serviceWorkPort;
   }

   public String getSslKeystoreFilename() {
<<<<<<< HEAD
      return _sslKeystoreFilename; 
=======
      return _sslKeystoreFilename;
>>>>>>> 00effa49
   }

   public String getSslKeystorePassword() {
      return _config.getString(ARG_SSL_KEYSTORE_PASSWORD);
   }

   public String getStorageAccountKey() {
      return _storageAccountKey;
   }

   public String getStorageAccountName() {
      return _storageAccountName;
   }

   public String getStorageProtocol() {
      return _storageProtocol;
   }

   public String getTestrigStorageLocation() {
      return _testrigStorageLocation;
   }

   public boolean getUseSsl() {
      return _useSsl;
   }

   private void initConfigDefaults() {
      setDefaultProperty(ARG_AUTHORIZER_TYPE, Authorizer.Type.none.toString());
      setDefaultProperty(ARG_DB_AUTHORIZER_CONN_STRING,
            "jdbc:mysql://localhost/batfish_test?user=batfish&password=batfish");
      setDefaultProperty(ARG_DB_AUTHORIZER_CACHE_EXPIRY_MS, 60 * 1000);
      setDefaultProperty(ARG_DISABLE_SSL, CoordConsts.SVC_DISABLE_SSL);
      setDefaultProperty(ARG_FILE_AUTHORIZER_PERMS_FILE, "perms.json");
      setDefaultProperty(ARG_FILE_AUTHORIZER_ROOT_DIR, "fileauthorizer");
      setDefaultProperty(ARG_FILE_AUTHORIZER_USERS_FILE, "users.json");
      setDefaultProperty(ARG_HELP, false);
      setDefaultProperty(ARG_LOG_FILE, null);
      setDefaultProperty(ARG_LOG_LEVEL,
            BatfishLogger.getLogLevelStr(BatfishLogger.LEVEL_OUTPUT));
      setDefaultProperty(ARG_PERIOD_ASSIGN_WORK_MS, 1000);
      setDefaultProperty(ARG_PERIOD_CHECK_WORK_MS, 1000);
      setDefaultProperty(ARG_PERIOD_WORKER_STATUS_REFRESH_MS, 10000);
      setDefaultProperty(ARG_QUEUE_COMPLETED_WORK, "batfishcompletedwork");
      setDefaultProperty(ARG_QUEUE_INCOMPLETE_WORK, "batfishincompletework");
      setDefaultProperty(ARG_QUEUE_TYPE, WorkQueue.Type.memory.toString());
      setDefaultProperty(ARG_SERVICE_HOST, "0.0.0.0");
      setDefaultProperty(ARG_SERVICE_POOL_PORT, CoordConsts.SVC_POOL_PORT);
      setDefaultProperty(ARG_SERVICE_WORK_PORT, CoordConsts.SVC_WORK_PORT);
      setDefaultProperty(ARG_SSL_KEYSTORE_FILE, "selfsigned.jks");
      setDefaultProperty(ARG_SSL_KEYSTORE_PASSWORD, "batfish");
      setDefaultProperty(
            ARG_STORAGE_ACCOUNT_KEY,
            "zRTT++dVryOWXJyAM7NM0TuQcu0Y23BgCQfkt7xh2f/Mm+r6c8/XtPTY0xxaF6tPSACJiuACsjotDeNIVyXM8Q==");
      setDefaultProperty(ARG_STORAGE_ACCOUNT_NAME, "testdrive");
      setDefaultProperty(ARG_STORAGE_PROTOCOL, "http");
      setDefaultProperty(ARG_TESTRIG_STORAGE_LOCATION, "containers");
   }

   private void initOptions() {
      addOption(ARG_AUTHORIZER_TYPE, "type of authorizer to use",
            "authorizer type");

      addOption(ARG_DB_AUTHORIZER_CONN_STRING,
            "connection string for authorizer db", "connection string");

      addOption(ARG_DB_AUTHORIZER_CACHE_EXPIRY_MS,
            "when to expire information from authorizer database",
            "expiration time (ms)");

      addBooleanOption(ARG_DISABLE_SSL, "disable coordinator ssl");

      addBooleanOption(ARG_HELP, "print this message");

      addOption(ARG_LOG_FILE, "send output to specified log file", "logfile");

      addOption(ARG_LOG_LEVEL, "log level", "loglevel");

      addOption(ARG_PERIOD_WORKER_STATUS_REFRESH_MS,
            "period with which to check worker status (ms)",
            "period_worker_status_refresh_ms");

      addOption(ARG_PERIOD_ASSIGN_WORK_MS,
            "period with which to assign work (ms)", "period_assign_work_ms");

      addOption(ARG_PERIOD_CHECK_WORK_MS,
            "period with which to check work (ms)", "period_check_work_ms");

      addOption(ARG_QUEUE_TYPE, "queue type to use {azure, memory}", "qtype");

      addOption(ARG_SERVICE_HOST, "hostname for the service",
            "base url for coordinator service");

      addOption(ARG_SERVICE_POOL_PORT, "port for pool management service",
            "port_number_pool_service");

      addOption(ARG_SERVICE_WORK_PORT, "port for work management service",
            "port_number_work_service");

      addOption(ARG_SSL_KEYSTORE_FILE, "which keystore file to use for ssl",
            "keystor (.jks) file");
<<<<<<< HEAD
      
=======

>>>>>>> 00effa49
      addOption(ARG_TESTRIG_STORAGE_LOCATION, "where to store test rigs",
            "testrig_storage_location");

   }

   private void parseCommandLine(String[] args) {
      initCommandLine(args);

      if (getBooleanOptionValue(ARG_HELP)) {
         printHelp(EXECUTABLE_NAME);
         System.exit(0);
      }

      _authorizerType = Authorizer.Type
            .valueOf(getStringOptionValue(ARG_AUTHORIZER_TYPE));
      _dbAuthorizerConnString = getStringOptionValue(ARG_DB_AUTHORIZER_CONN_STRING);
      _dbCacheExpiryMs = getLongOptionValue(ARG_DB_AUTHORIZER_CACHE_EXPIRY_MS);
      _queuIncompleteWork = getStringOptionValue(ARG_QUEUE_INCOMPLETE_WORK);
      _queueCompletedWork = getStringOptionValue(ARG_QUEUE_COMPLETED_WORK);
      _queueType = WorkQueue.Type.valueOf(getStringOptionValue(ARG_QUEUE_TYPE));
      _servicePoolPort = getIntegerOptionValue(ARG_SERVICE_POOL_PORT);
      _serviceWorkPort = getIntegerOptionValue(ARG_SERVICE_WORK_PORT);
      _serviceHost = getStringOptionValue(ARG_SERVICE_HOST);
      _sslKeystoreFilename = getStringOptionValue(ARG_SSL_KEYSTORE_FILE);
      _storageAccountKey = getStringOptionValue(ARG_STORAGE_ACCOUNT_KEY);
      _storageAccountName = getStringOptionValue(ARG_STORAGE_ACCOUNT_NAME);
      _storageProtocol = getStringOptionValue(ARG_STORAGE_PROTOCOL);
      _testrigStorageLocation = getStringOptionValue(ARG_TESTRIG_STORAGE_LOCATION);
      _periodWorkerStatusRefreshMs = getLongOptionValue(ARG_PERIOD_WORKER_STATUS_REFRESH_MS);
      _periodAssignWorkMs = getLongOptionValue(ARG_PERIOD_ASSIGN_WORK_MS);
      _periodCheckWorkMs = getLongOptionValue(ARG_PERIOD_CHECK_WORK_MS);
      _logFile = getStringOptionValue(ARG_LOG_FILE);
      _logLevel = getStringOptionValue(ARG_LOG_LEVEL);
      _useSsl = !getBooleanOptionValue(ARG_DISABLE_SSL);
   }
}<|MERGE_RESOLUTION|>--- conflicted
+++ resolved
@@ -139,11 +139,7 @@
    }
 
    public String getSslKeystoreFilename() {
-<<<<<<< HEAD
-      return _sslKeystoreFilename; 
-=======
       return _sslKeystoreFilename;
->>>>>>> 00effa49
    }
 
    public String getSslKeystorePassword() {
@@ -244,11 +240,7 @@
 
       addOption(ARG_SSL_KEYSTORE_FILE, "which keystore file to use for ssl",
             "keystor (.jks) file");
-<<<<<<< HEAD
-      
-=======
-
->>>>>>> 00effa49
+
       addOption(ARG_TESTRIG_STORAGE_LOCATION, "where to store test rigs",
             "testrig_storage_location");
 
