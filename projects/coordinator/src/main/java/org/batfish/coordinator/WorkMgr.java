--- conflicted
+++ resolved
@@ -1,10 +1,7 @@
 package org.batfish.coordinator;
 
 import com.fasterxml.jackson.core.JsonProcessingException;
-<<<<<<< HEAD
-=======
-
->>>>>>> d4171413
+
 import java.io.InputStream;
 import java.nio.file.Files;
 import java.nio.file.Path;
@@ -26,10 +23,7 @@
 import javax.ws.rs.client.WebTarget;
 import javax.ws.rs.core.MediaType;
 import javax.ws.rs.core.Response;
-<<<<<<< HEAD
-=======
-
->>>>>>> d4171413
+
 import org.apache.commons.lang.exception.ExceptionUtils;
 import org.batfish.common.BatfishException;
 import org.batfish.common.BatfishLogger;
@@ -537,7 +531,6 @@
     return answer;
   }
 
-<<<<<<< HEAD
   /**
    * Return a {@link SortedSet SortedSet} contains all subdirectories under the path {@code
    * containerDir}
@@ -552,8 +545,6 @@
     return testrigs;
   }
 
-=======
->>>>>>> d4171413
   private Path getdirAnalysisQuestion(String containerName, String analysisName, String qName) {
     Path analysisDir = getdirContainerAnalysis(containerName, analysisName);
     Path qDir = analysisDir.resolve(Paths.get(BfConsts.RELPATH_QUESTIONS_DIR, qName));
