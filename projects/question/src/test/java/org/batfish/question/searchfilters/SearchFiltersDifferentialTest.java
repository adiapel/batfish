--- conflicted
+++ resolved
@@ -79,12 +79,7 @@
     TableAnswerElement answer =
         (TableAnswerElement)
             new SearchFiltersAnswerer(
-<<<<<<< HEAD
-                    SearchFiltersQuestion.builder().setStartLocation("@enter(/.*/)").build(),
-                    batfish)
-=======
                     SearchFiltersQuestion.builder().setStartLocation(ENTER_ALL).build(), batfish)
->>>>>>> 8ad066e6
                 .answerDiff();
     assertThat(
         answer,
@@ -122,11 +117,7 @@
         (TableAnswerElement)
             new SearchFiltersAnswerer(
                     SearchFiltersQuestion.builder()
-<<<<<<< HEAD
-                        .setStartLocation("@enter(/.*/)")
-=======
                         .setStartLocation(ENTER_ALL)
->>>>>>> 8ad066e6
                         .setAction("deny")
                         .setGenerateExplanations(true)
                         .build(),
