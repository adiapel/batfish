package org.batfish.question.specifiers;

import static org.batfish.question.specifiers.SpecifiersAnswerer.COL_FILTER_NAME;
import static org.batfish.question.specifiers.SpecifiersAnswerer.COL_INTERFACE;
import static org.batfish.question.specifiers.SpecifiersAnswerer.COL_IP_SPACE;
import static org.batfish.question.specifiers.SpecifiersAnswerer.COL_LOCATION;
import static org.batfish.question.specifiers.SpecifiersAnswerer.COL_LOCATIONS;
import static org.batfish.question.specifiers.SpecifiersAnswerer.COL_NODE;
import static org.batfish.question.specifiers.SpecifiersAnswerer.resolveFilter;
import static org.batfish.question.specifiers.SpecifiersAnswerer.resolveInterface;
import static org.batfish.question.specifiers.SpecifiersAnswerer.resolveIpSpace;
import static org.batfish.question.specifiers.SpecifiersAnswerer.resolveIpSpaceOfLocation;
import static org.batfish.question.specifiers.SpecifiersAnswerer.resolveLocation;
import static org.batfish.question.specifiers.SpecifiersAnswerer.resolveNode;
import static org.hamcrest.Matchers.equalTo;
import static org.junit.Assert.assertThat;

import com.google.common.collect.ImmutableMap;
import com.google.common.collect.ImmutableMultiset;
import com.google.common.collect.ImmutableSet;
import com.google.common.collect.ImmutableSortedMap;
import org.batfish.datamodel.Configuration;
import org.batfish.datamodel.ConfigurationFormat;
import org.batfish.datamodel.Interface;
import org.batfish.datamodel.InterfaceAddress;
import org.batfish.datamodel.IpAccessList;
import org.batfish.datamodel.NetworkFactory;
import org.batfish.datamodel.Prefix;
import org.batfish.datamodel.collections.NodeInterfacePair;
import org.batfish.datamodel.pojo.Node;
import org.batfish.datamodel.table.Row;
import org.batfish.question.specifiers.SpecifiersQuestion.QueryType;
import org.batfish.specifier.InterfaceLocation;
import org.batfish.specifier.MockSpecifierContext;
import org.batfish.specifier.SpecifierContext;
import org.batfish.specifier.SpecifierFactories;
import org.batfish.specifier.SpecifierFactories.FactoryGroup;
import org.junit.Before;
import org.junit.Test;

/** End-to-end tests of {@link SpecifiersAnswerer}. */
public class SpecifiersAnswererTest {

  Configuration _c1;
  Configuration _c2;
  IpAccessList _filter1;
  IpAccessList _filter2;
  Interface _iface1;
  Interface _iface2;
  SpecifierContext _context;

  /** Set up a network with two nodes, each with one interface and one filter */
  @Before
  public void initNetwork() {
    NetworkFactory nf = new NetworkFactory();
    _c1 =
        nf.configurationBuilder()
            .setConfigurationFormat(ConfigurationFormat.CISCO_IOS)
            .setHostname("c1")
            .build();
    _iface1 =
        nf.interfaceBuilder()
            .setOwner(_c1)
            .setName("iface1")
            .setAddress(new InterfaceAddress("1.1.1.1/24"))
            .build();
    _c1.setInterfaces(ImmutableSortedMap.of(_iface1.getName(), _iface1));
    _filter1 = IpAccessList.builder().setName("filter1").setOwner(_c1).build();
    _c1.setIpAccessLists(ImmutableSortedMap.of(_filter1.getName(), _filter1));

    _c2 =
        nf.configurationBuilder()
            .setConfigurationFormat(ConfigurationFormat.CISCO_IOS)
            .setHostname("c2")
            .build();
    _iface2 =
        nf.interfaceBuilder()
            .setOwner(_c2)
            .setName("iface2")
            .setAddress(new InterfaceAddress("2.2.2.2/24"))
            .build();
    _c2.setInterfaces(ImmutableSortedMap.of(_iface2.getName(), _iface2));
    _filter2 = IpAccessList.builder().setName("filter2").setOwner(_c2).build();
    _c2.setIpAccessLists(ImmutableSortedMap.of(_filter2.getName(), _filter2));

    _context =
        MockSpecifierContext.builder()
            .setConfigs(ImmutableSortedMap.of(_c1.getHostname(), _c1, _c2.getHostname(), _c2))
            .setInterfaceOwnedIps(
                ImmutableMap.of(
                    _c1.getHostname(),
                    ImmutableMap.of(_iface1.getName(), _iface1.getAddress().getIp().toIpSpace()),
                    _c2.getHostname(),
                    ImmutableMap.of(_iface2.getName(), _iface2.getAddress().getIp().toIpSpace())))
            .build();
  }

  @Test
  public void resolveFilterTest() {
    SpecifiersQuestion question = new SpecifiersQuestion(QueryType.FILTER);
    question.setFilterSpecifierInput(_filter1.getName());

    // only filter1 should be present (with a node specifier all nodes are included)
    assertThat(
        resolveFilter(question, _context).getRows().getData(),
        equalTo(
            ImmutableMultiset.of(
                Row.of(
                    COL_NODE, new Node(_c1.getHostname()), COL_FILTER_NAME, _filter1.getName()))));

    // nothing should match since the node specifier does not match anything
    question.setNodeSpecifierInput("foofoo");
    assertThat(
        resolveFilter(question, _context).getRows().getData(), equalTo(ImmutableMultiset.of()));
  }

  @Test
  public void resolveInterfaceTest() {
    SpecifiersQuestion question = new SpecifiersQuestion(QueryType.INTERFACE);
    question.setInterfaceSpecifierInput(_iface1.getName());

    // only iface1 should be present (with a node specifier all nodes are included)
    assertThat(
        resolveInterface(question, _context).getRows().getData(),
        equalTo(
            ImmutableMultiset.of(
                Row.of(
                    COL_INTERFACE, new NodeInterfacePair(_c1.getHostname(), _iface1.getName())))));

    // nothing should match since the node specifier does not match anything
    question.setNodeSpecifierInput("foofoo");
    assertThat(
        resolveInterface(question, _context).getRows().getData(), equalTo(ImmutableMultiset.of()));
  }

  @Test
  public void resolveIpSpaceTest() {
    String prefix = "3.3.3.3/24";

    SpecifiersQuestion questionWithIp = new SpecifiersQuestion(QueryType.LOCATION);
    questionWithIp.setIpSpaceSpecifierInput(prefix);

    // both interface locations should be mapped to 3.3.3.3/24
    assertThat(
        resolveIpSpace(questionWithIp, _context).getRows().getData(),
        equalTo(
            ImmutableMultiset.of(
<<<<<<< HEAD
                Row.of(COL_IP_SPACE, Prefix.parse(prefix).toIpSpace().toString()))));
=======
                Row.of(
                    COL_IP_SPACE,
                    SpecifierFactories.ACTIVE_GROUP == FactoryGroup.V1
                        ? IpWildcardSetIpSpace.builder()
                            .including(new IpWildcard(prefix))
                            .build()
                            .toString()
                        : Prefix.parse(prefix).toIpSpace().toString()))));
>>>>>>> 8ad066e6
  }

  @Test
  public void resolveIpSpaceOfLocationTest() {
    SpecifiersQuestion questionWithLocation =
        new SpecifiersQuestion(QueryType.IP_SPACE_OF_LOCATION);
    questionWithLocation.setLocationSpecifierInput(_c1.getHostname());

    // only c1:iface1 should be present
    assertThat(
        resolveIpSpaceOfLocation(questionWithLocation, _context).getRows().getData(),
        equalTo(
            ImmutableMultiset.of(
                Row.of(
                    COL_LOCATIONS,
                    ImmutableSet.of(new InterfaceLocation(_c1.getHostname(), _iface1.getName()))
                        .toString(),
                    COL_IP_SPACE,
                    _iface1.getAddress().getIp().toIpSpace().toString()))));
  }

  @Test
  public void resolveIpSpaceOfLocationTestDefault() {
    SpecifiersQuestion question = new SpecifiersQuestion(QueryType.IP_SPACE);

    assertThat(
        resolveIpSpaceOfLocation(question, _context).getRows().getData(),
        equalTo(
            ImmutableMultiset.of(
                Row.of(
                    COL_LOCATIONS,
                    ImmutableSet.of(new InterfaceLocation(_c1.getHostname(), _iface1.getName()))
                        .toString(),
                    COL_IP_SPACE,
                    _iface1.getAddress().getIp().toIpSpace().toString()),
                Row.of(
                    COL_LOCATIONS,
                    ImmutableSet.of(new InterfaceLocation(_c2.getHostname(), _iface2.getName()))
                        .toString(),
                    COL_IP_SPACE,
                    _iface2.getAddress().getIp().toIpSpace().toString()))));
  }

  @Test
  public void resolveLocationTest() {
    SpecifiersQuestion question = new SpecifiersQuestion(QueryType.LOCATION);
    question.setLocationSpecifierInput(_c1.getHostname());

    // only c1:iface1 should be present
    assertThat(
        resolveLocation(question, _context).getRows().getData(),
        equalTo(
            ImmutableMultiset.of(
                Row.of(
                    COL_LOCATION,
                    new InterfaceLocation(_c1.getHostname(), _iface1.getName()).toString()))));
  }

  @Test
  public void resolveNodeTest() {
    SpecifiersQuestion question = new SpecifiersQuestion(QueryType.NODE);
    question.setNodeSpecifierInput(_c1.getHostname());

    // only c1 should be present
    assertThat(
        resolveNode(question, _context).getRows().getData(),
        equalTo(ImmutableMultiset.of(Row.of(COL_NODE, new Node(_c1.getHostname())))));
  }
}<|MERGE_RESOLUTION|>--- conflicted
+++ resolved
@@ -24,6 +24,8 @@
 import org.batfish.datamodel.Interface;
 import org.batfish.datamodel.InterfaceAddress;
 import org.batfish.datamodel.IpAccessList;
+import org.batfish.datamodel.IpWildcard;
+import org.batfish.datamodel.IpWildcardSetIpSpace;
 import org.batfish.datamodel.NetworkFactory;
 import org.batfish.datamodel.Prefix;
 import org.batfish.datamodel.collections.NodeInterfacePair;
@@ -145,9 +147,6 @@
         resolveIpSpace(questionWithIp, _context).getRows().getData(),
         equalTo(
             ImmutableMultiset.of(
-<<<<<<< HEAD
-                Row.of(COL_IP_SPACE, Prefix.parse(prefix).toIpSpace().toString()))));
-=======
                 Row.of(
                     COL_IP_SPACE,
                     SpecifierFactories.ACTIVE_GROUP == FactoryGroup.V1
@@ -156,7 +155,6 @@
                             .build()
                             .toString()
                         : Prefix.parse(prefix).toIpSpace().toString()))));
->>>>>>> 8ad066e6
   }
 
   @Test
